# Copyright 2016-2017:
# * Pavel Milanes CO7WT, <pavelmc@gmail.com>
# * Jim Unroe KC9HI, <rock.unroe@gmail.com>
#
# This program is free software: you can redistribute it and/or modify
# it under the terms of the GNU General Public License as published by
# the Free Software Foundation, either version 2 of the License, or
# (at your option) any later version.
#
# This program is distributed in the hope that it will be useful,
# but WITHOUT ANY WARRANTY; without even the implied warranty of
# MERCHANTABILITY or FITNESS FOR A PARTICULAR PURPOSE.  See the
# GNU General Public License for more details.
#
# You should have received a copy of the GNU General Public License
# along with this program.  If not, see <http://www.gnu.org/licenses/>.

from builtins import bytes

import struct
import time
import logging

from time import sleep
from chirp import chirp_common, directory, memmap
from chirp import bitwise, errors, util
from chirp.settings import RadioSettingGroup, RadioSetting, \
    RadioSettingValueBoolean, RadioSettingValueList, \
    RadioSettingValueString, RadioSettingValueInteger, \
    RadioSettingValueFloat, RadioSettings, InvalidValueError
from textwrap import dedent

LOG = logging.getLogger(__name__)

# A note about the memmory in these radios
#
# The real memory of these radios extends to 0x4000
# On read the factory software only uses up to 0x3200
# On write it just uploads the contents up to 0x3100
#
# The mem beyond 0x3200 holds the ID data

MEM_SIZE = 0x4000
BLOCK_SIZE = 0x40
TX_BLOCK_SIZE = 0x10
ACK_CMD = b"\x06"
MODES = ["FM", "NFM"]
SKIP_VALUES = ["S", ""]
TONES = chirp_common.TONES
DTCS = sorted(chirp_common.DTCS_CODES + [645])

# lists related to "extra" settings
PTTID_LIST = ["OFF", "BOT", "EOT", "BOTH"]
PTTIDCODE_LIST = ["%s" % x for x in range(1, 16)]
OPTSIG_LIST = ["OFF", "DTMF", "2TONE", "5TONE"]
SPMUTE_LIST = ["Tone/DTCS", "Tone/DTCS and Optsig", "Tone/DTCS or Optsig"]

# lists
LIST_AB = ["A", "B"]
LIST_ABCD = LIST_AB + ["C", "D"]
LIST_ANIL = ["3", "4", "5"]
LIST_APO = ["Off"] + ["%s minutes" % x for x in range(30, 330, 30)]
LIST_COLOR4 = ["Off", "Blue", "Orange", "Purple"]
LIST_COLOR7 = ["White", "Red", "Blue", "Green", "Yellow", "Indego",
               "Purple", "Gray"]
LIST_COLOR8 = ["Black"] + LIST_COLOR7
LIST_DTMFST = ["OFF", "Keyboard", "ANI", "Keyboad + ANI"]
LIST_EMCTP = ["TX alarm sound", "TX ANI", "Both"]
LIST_EMCTPX = ["Off"] + LIST_EMCTP
LIST_LANGUA = ["English", "Chinese"]
LIST_MDF = ["Frequency", "Channel", "Name"]
LIST_OFF1TO9 = ["Off"] + ["%s seconds" % x for x in range(1, 10)]
LIST_OFF1TO10 = ["Off"] + ["%s seconds" % x for x in range(1, 11)]
LIST_OFF1TO50 = ["Off"] + ["%s seconds" % x for x in range(1, 51)]
LIST_PONMSG = ["Full", "Message", "Battery voltage"]
LIST_REPM = ["Off", "Carrier", "CTCSS or DCS", "Tone", "DTMF"]
LIST_REPS = ["1000 Hz", "1450 Hz", "1750 Hz", "2100Hz"]
LIST_RPTDL = ["Off"] + ["%s ms" % x for x in range(1, 10)]
LIST_SCMODE = ["Off", "PTT-SC", "MEM-SC", "PON-SC"]
LIST_SHIFT = ["Off", "+", "-"]
LIST_SKIPTX = ["Off", "Skip 1", "Skip 2"]
STEPS = [2.5, 5.0, 6.25, 10.0, 12.5, 25.0]
LIST_STEP = [str(x) for x in STEPS]
LIST_SYNC = ["Off", "AB", "CD", "AB+CD"]
# the first 12 TMR choices common to all color display mobile radios
LIST_TMR12 = ["OFF", "M+A", "M+B", "M+C", "M+D", "M+A+B", "M+A+C", "M+A+D",
              "M+B+C", "M+B+D", "M+C+D", "M+A+B+C"]
# the 16 choice list for color display mobile radios that correctly implement
# the full 16 TMR choices
LIST_TMR16 = LIST_TMR12 + ["M+A+B+D", "M+A+C+D", "M+B+C+D", "A+B+C+D"]
# the 15 choice list for color mobile radios that are missing the M+A+B+D
# choice in the TMR menu
LIST_TMR15 = LIST_TMR12 + ["M+A+C+D", "M+B+C+D", "A+B+C+D"]
LIST_TOT = ["%s sec" % x for x in range(15, 615, 15)]
LIST_TXDISP = ["Power", "Mic Volume"]
LIST_TXP = ["High", "Low"]
LIST_TXP3 = ["High", "Mid", "Low"]
LIST_SCREV = ["TO (timeout)", "CO (carrier operated)", "SE (search)"]
LIST_VFOMR = ["Frequency", "Channel"]
LIST_WIDE = ["Wide", "Narrow"]

# lists related to DTMF, 2TONE and 5TONE settings
LIST_5TONE_STANDARDS = ["CCIR1", "CCIR2", "PCCIR", "ZVEI1", "ZVEI2", "ZVEI3",
                        "PZVEI", "DZVEI", "PDZVEI", "EEA", "EIA", "EURO",
                        "CCITT", "NATEL", "MODAT", "none"]
LIST_5TONE_STANDARDS_without_none = ["CCIR1", "CCIR2", "PCCIR", "ZVEI1",
                                     "ZVEI2", "ZVEI3",
                                     "PZVEI", "DZVEI", "PDZVEI", "EEA", "EIA",
                                     "EURO", "CCITT", "NATEL", "MODAT"]
LIST_5TONE_STANDARD_PERIODS = ["20", "30", "40", "50", "60", "70", "80", "90",
                               "100", "110", "120", "130", "140", "150", "160",
                               "170", "180", "190", "200"]
LIST_5TONE_DIGITS = ["0", "1", "2", "3", "4", "5", "6", "7", "8", "9", "A",
                     "B", "C", "D", "E", "F"]
LIST_5TONE_DELAY = ["%s ms" % x for x in range(0, 1010, 10)]
LIST_5TONE_RESET = ["%s ms" % x for x in range(100, 8100, 100)]
LIST_5TONE_RESET_COLOR = ["%s ms" % x for x in range(100, 20100, 100)]
LIST_DTMF_SPEED = ["%s ms" % x for x in range(50, 2010, 10)]
LIST_DTMF_DIGITS = ["0", "1", "2", "3", "4", "5", "6", "7", "8", "9", "A", "B",
                    "C", "D", "#", "*"]
LIST_DTMF_VALUES = [0x0A, 0x01, 0x02, 0x03, 0x04, 0x05, 0x06, 0x07, 0x08, 0x09,
                    0x0D, 0x0E, 0x0F, 0x00, 0x0C, 0x0B]
LIST_DTMF_SPECIAL_DIGITS = ["*", "#", "A", "B", "C", "D"]
LIST_DTMF_SPECIAL_VALUES = [0x0B, 0x0C, 0x0D, 0x0E, 0x0F, 0x00]
LIST_DTMF_DELAY = ["%s ms" % x for x in range(100, 4100, 100)]
CHARSET_DTMF_DIGITS = "0123456789AaBbCcDd#*"
LIST_2TONE_DEC = ["A-B", "A-C", "A-D",
                  "B-A", "B-C", "B-D",
                  "C-A", "C-B", "C-D",
                  "D-A", "D-B", "D-C"]
LIST_2TONE_RESPONSE = ["None", "Alert", "Transpond", "Alert+Transpond"]

# This is a general serial timeout for all serial read functions.
# Practice has show that about 0.7 sec will be enough to cover all radios.
STIMEOUT = 0.7

# this var controls the verbosity in the debug and by default it's low (False)
# make it True and you will to get a very verbose debug.log
debug = False

# valid chars on the LCD, Note that " " (space) is stored as "\xFF"
VALID_CHARS = chirp_common.CHARSET_ALPHANUMERIC + \
    "`{|}!\"#$%&'()*+,-./:;<=>?@[]^_"


# #### ID strings #####################################################

# BTECH UV2501 pre-production units
UV2501pp_fp = b"M2C294"
# BTECH UV2501 pre-production units 2 + and 1st Gen radios
UV2501pp2_fp = b"M29204"
# B-TECH UV-2501 second generation (2G) radios
UV2501G2_fp = b"BTG214"
# B-TECH UV-2501 third generation (3G) radios
UV2501G3_fp = b"BTG324"

# B-TECH UV-2501+220 pre-production units
UV2501_220pp_fp = b"M3C281"
# extra block read for the 2501+220 pre-production units
# the same for all of this radios so far
UV2501_220pp_id = b"      280528"
# B-TECH UV-2501+220
UV2501_220_fp = b"M3G201"
# new variant, let's call it Generation 2
UV2501_220G2_fp = b"BTG211"
# B-TECH UV-2501+220 third generation (3G)
UV2501_220G3_fp = b"BTG311"

# B-TECH UV-5001 pre-production units + 1st Gen radios
UV5001pp_fp = b"V19204"
# B-TECH UV-5001 alpha units
UV5001alpha_fp = b"V28204"
# B-TECH UV-5001 second generation (2G) radios
UV5001G2_fp = b"BTG214"
# B-TECH UV-5001 second generation (2G2)
UV5001G22_fp = b"V2G204"
# B-TECH UV-5001 third generation (3G)
UV5001G3_fp = b"BTG304"

# B-TECH UV-25X2
UV25X2_fp = b"UC2012"

# B-TECH UV-25X4
UV25X4_fp = b"UC4014"

# B-TECH UV-50X2
UV50X2_fp = b"UC2M12"

# B-TECH GMRS-50X1
GMRS50X1_fp = "NC1802"
GMRS50X1_fp1 = "NC1932"

# special var to know when we found a BTECH Gen 3
BTECH3 = [UV2501G3_fp, UV2501_220G3_fp, UV5001G3_fp]


# WACCOM Mini-8900
MINI8900_fp = b"M28854"


# QYT KT-UV980
KTUV980_fp = b"H28854"

# QYT KT8900
KT8900_fp = b"M29154"
# New generations KT8900
KT8900_fp1 = b"M2C234"
KT8900_fp2 = b"M2G1F4"
KT8900_fp3 = b"M2G2F4"
KT8900_fp4 = b"M2G304"
KT8900_fp5 = b"M2G314"
# this radio has an extra ID
KT8900_id = b"303688"

# KT8900R
KT8900R_fp = b"M3G1F4"
# Second Generation
KT8900R_fp1 = b"M3G214"
# another model
KT8900R_fp2 = b"M3C234"
# another model G4?
KT8900R_fp3 = b"M39164"
# another model
KT8900R_fp4 = b"M3G314"
# this radio has an extra ID
KT8900R_id = b"280528"
# another extra ID in dec/2018
KT8900R_id2 = b"\x05\x58\x3d\xf0\x10"

# KT7900D (quad band)
<<<<<<< HEAD
KT7900D_fp = b"VC4004"
KT7900D_fp1 = b"VC4284"
=======
KT7900D_fp = "VC4004"
KT7900D_fp1 = "VC4284"
KT7900D_fp2 = "VC4264"
>>>>>>> 45bc87a6

# QB25 (quad band) - a clone of KT7900D
QB25_fp = b"QB-25"

# KT8900D (dual band)
KT8900D_fp = b"VC2002"
KT8900D_fp1 = b"VC8632"

# LUITON LT-588UV
LT588UV_fp = b"V2G1F4"
# Added by rstrickoff gen 2 id
LT588UV_fp1 = b"V2G214"


# ### MAGICS
# for the Waccom Mini-8900
MSTRING_MINI8900 = b"\x55\xA5\xB5\x45\x55\x45\x4d\x02"
# for the B-TECH UV-2501+220 (including pre production ones)
MSTRING_220 = b"\x55\x20\x15\x12\x12\x01\x4d\x02"
# for the QYT KT8900 & R
MSTRING_KT8900 = b"\x55\x20\x15\x09\x16\x45\x4D\x02"
MSTRING_KT8900R = b"\x55\x20\x15\x09\x25\x01\x4D\x02"
# magic string for all other models
MSTRING = b"\x55\x20\x15\x09\x20\x45\x4d\x02"
# for the QYT KT7900D & KT8900D
MSTRING_KT8900D = b"\x55\x20\x16\x08\x01\xFF\xDC\x02"
# for the BTECH UV-25X2 and UV-50X2
MSTRING_UV25X2 = b"\x55\x20\x16\x12\x28\xFF\xDC\x02"
# for the BTECH UV-25X4
MSTRING_UV25X4 = "\x55\x20\x16\x11\x18\xFF\xDC\x02"
# for the BTECH GMRS-50X1
MSTRING_GMRS50X1 = "\x55\x20\x18\x10\x18\xFF\xDC\x02"


def _clean_buffer(radio):
    """Cleaning the read serial buffer, hard timeout to survive an infinite
    data stream"""

    # touching the serial timeout to optimize the flushing
    # restored at the end to the default value
    radio.pipe.timeout = 0.1
    dump = b"1"
    datacount = 0

    try:
        while len(dump) > 0:
            dump = radio.pipe.read(100)
            datacount += len(dump)
            # hard limit to survive a infinite serial data stream
            # 5 times bigger than a normal rx block (69 bytes)
            if datacount > 345:
                seriale = "Please check your serial port selection."
                raise errors.RadioError(seriale)

        # restore the default serial timeout
        radio.pipe.timeout = STIMEOUT

    except Exception:
        raise errors.RadioError("Unknown error cleaning the serial buffer")


def _rawrecv(radio, amount):
    """Raw read from the radio device, less intensive way"""

    data = b""

    try:
        data = radio.pipe.read(amount)

        # DEBUG
        if debug is True:
            LOG.debug("<== (%d) bytes:\n\n%s" %
                      (len(data), util.hexprint(data)))

        # fail if no data is received
        if len(data) == 0:
            raise errors.RadioError("No data received from radio")

        # notice on the logs if short
        if len(data) < amount:
            LOG.warn("Short reading %d bytes from the %d requested." %
                     (len(data), amount))

    except:
        raise errors.RadioError("Error reading data from radio")

    return data


def _send(radio, data):
    """Send data to the radio device"""

    try:
        for byte in data:
            radio.pipe.write(bytes([byte]))
            # Some OS (mainly Linux ones) are too fast on the serial and
            # get the MCU inside the radio stuck in the early stages, this
            # hits some models more than others.
            #
            # To cope with that we introduce a delay on the writes.
            # Many option have been tested (delaying only after error occures,
            # after short reads, only for linux, ...)
            # Finally, a static delay was chosen as simplest of all solutions
            # (Michael Wagner, OE4AMW)
            # (for details, see issue 3993)
            sleep(0.002)

        # DEBUG
        if debug is True:
            LOG.debug("==> (%d) bytes:\n\n%s" %
                      (len(data), util.hexprint(data)))
    except:
        raise errors.RadioError("Error sending data to radio")


def _make_frame(cmd, addr, length, data=""):
    """Pack the info in the headder format"""
    frame = b"\x06" + struct.pack(">BHB", ord(cmd), addr, length)
    # add the data if set
    if len(data) != 0:
        frame += data

    return frame


def _recv(radio, addr):
    """Get data from the radio all at once to lower syscalls load"""

    # Get the full 69 bytes at a time to reduce load
    # 1 byte ACK + 4 bytes header + 64 bytes of data (BLOCK_SIZE)

    # get the whole block
    block = _rawrecv(radio, BLOCK_SIZE + 5)

    # basic check
    if len(block) < (BLOCK_SIZE + 5):
        raise errors.RadioError("Short read of the block 0x%04x" % addr)

    # checking for the ack
    if block[:1] != ACK_CMD:
        raise errors.RadioError("Bad ack from radio in block 0x%04x" % addr)

    # header validation
    c, a, l = struct.unpack(">BHB", block[1:5])
    if a != addr or l != BLOCK_SIZE or c != ord("X"):
        LOG.debug("Invalid header for block 0x%04x" % addr)
        LOG.debug("CMD: %s  ADDR: %04x  SIZE: %02x" % (c, a, l))
        raise errors.RadioError("Invalid header for block 0x%04x:" % addr)

    # return the data
    return block[5:]


def _start_clone_mode(radio, status):
    """Put the radio in clone mode and get the ident string, 3 tries"""

    # cleaning the serial buffer
    _clean_buffer(radio)

    # prep the data to show in the UI
    status.cur = 0
    status.msg = "Identifying the radio..."
    status.max = 3
    radio.status_fn(status)

    try:
        for a in range(0, status.max):
            # Update the UI
            status.cur = a + 1
            radio.status_fn(status)

            # send the magic word
            _send(radio, radio._magic)

            # Now you get a x06 of ACK if all goes well
            ack = radio.pipe.read(1)

            if ack[:1] == ACK_CMD:
                # DEBUG
                LOG.info("Magic ACK received")
                status.cur = status.max
                radio.status_fn(status)

                return True

        return False

    except errors.RadioError:
        raise
    except Exception as e:
        raise errors.RadioError("Error sending Magic to radio:\n%s" % e)


def _do_ident(radio, status, upload=False):
    """Put the radio in PROGRAM mode & identify it"""
    #  set the serial discipline
    radio.pipe.baudrate = 9600
    radio.pipe.parity = "N"

    # open the radio into program mode
    if _start_clone_mode(radio, status) is False:
        msg = "Radio did not enter clone mode"
        # warning about old versions of QYT KT8900
        if radio.MODEL == "KT8900":
            msg += ". You may want to try it as a WACCOM MINI-8900, there is a"
            msg += " known variant of this radios that is a clone of it."
        raise errors.RadioError(msg)

    # Ok, get the ident string
    ident = _rawrecv(radio, 49)

    # basic check for the ident
    if len(ident) != 49:
        raise errors.RadioError("Radio send a short ident block.")

    # check if ident is OK
    itis = False
    for fp in radio._fileid:
        if fp in ident:
            # got it!
            itis = True
            # checking if we are dealing with a Gen 3 BTECH
            if radio.VENDOR == "BTECH" and fp in BTECH3:
                radio.btech3 = True

            break

    if itis is False:
        LOG.debug("Incorrect model ID, got this:\n\n" + util.hexprint(ident))
        raise errors.RadioError("Radio identification failed.")

    # some radios needs a extra read and check for a code on it, this ones
    # has the check value in the _id2 var, others simply False
    if radio._id2 is not False:
        # lower the timeout here as this radios are reseting due to timeout
        radio.pipe.timeout = 0.05

        # query & receive the extra ID
        _send(radio, _make_frame("S", 0x3DF0, 16))
        id2 = _rawrecv(radio, 21)

        # WARNING !!!!!!
        # different radios send a response with a different amount of data
        # it seems that it's padded with \xff, \x20 and some times with \x00
        # we just care about the first 16, our magic string is in there
        if len(id2) < 16:
            raise errors.RadioError("The extra ID is short, aborting.")

        # ok, the correct string must be in the received data
        # the radio._id2 var will be always a list
        flag2 = False
        for _id2 in radio._id2:
            if _id2 in id2:
                flag2 = True

        if not flag2:
            LOG.debug("Full *BAD* extra ID on the %s is: \n%s" %
                      (radio.MODEL, util.hexprint(id2)))
            raise errors.RadioError("The extra ID is wrong, aborting.")

        # this radios need a extra request/answer here on the upload
        # the amount of data received depends of the radio type
        #
        # also the first block of TX must no have the ACK at the beginning
        # see _upload for this.
        if upload is True:
            # send an ACK
            _send(radio, ACK_CMD)

            # the amount of data depend on the radio, so far we have two radios
            # reading two bytes with an ACK at the end and just ONE with just
            # one byte (QYT KT8900)
            # the JT-6188 appears a clone of the last, but reads TWO bytes.
            #
            # we will read two bytes with a custom timeout to not penalize the
            # users for this.
            #
            # we just check for a response and last byte being a ACK, that is
            # the common stone for all radios (3 so far)
            ack = _rawrecv(radio, 2)

            # checking
            if len(ack) == 0 or ack[-1:] != ACK_CMD:
                raise errors.RadioError("Radio didn't ACK the upload")

            # restore the default serial timeout
            radio.pipe.timeout = STIMEOUT

    # DEBUG
    LOG.info("Positive ident, this is a %s %s" % (radio.VENDOR, radio.MODEL))

    return True


def _download(radio):
    """Get the memory map"""

    # UI progress
    status = chirp_common.Status()

    # put radio in program mode and identify it
    _do_ident(radio, status)

    # the models that doesn't have the extra ID have to make a dummy read here
    if radio._id2 is False:
        _send(radio, _make_frame("S", 0, BLOCK_SIZE))
        discard = _rawrecv(radio, BLOCK_SIZE + 5)

        if debug is True:
            LOG.info("Dummy first block read done, got this:\n\n %s",
                     util.hexprint(discard))

    # reset the progress bar in the UI
    status.max = MEM_SIZE / BLOCK_SIZE
    status.msg = "Cloning from radio..."
    status.cur = 0
    radio.status_fn(status)

    # cleaning the serial buffer
    _clean_buffer(radio)

    data = bytes(b"")
    for addr in range(0, MEM_SIZE, BLOCK_SIZE):
        # sending the read request
        _send(radio, _make_frame("S", addr, BLOCK_SIZE))

        # read
        d = _recv(radio, addr)

        # aggregate the data
        data += d

        # UI Update
        status.cur = addr / BLOCK_SIZE
        status.msg = "Cloning from radio..."
        radio.status_fn(status)

    return data


def _upload(radio):
    """Upload procedure"""

    # The UPLOAD mem is restricted to lower than 0x3100,
    # so we will overide that here localy
    MEM_SIZE = radio.UPLOAD_MEM_SIZE

    # UI progress
    status = chirp_common.Status()

    # put radio in program mode and identify it
    _do_ident(radio, status, True)

    # get the data to upload to radio
    data = radio.get_mmap().get_byte_compatible()

    # Reset the UI progress
    status.max = MEM_SIZE / TX_BLOCK_SIZE
    status.cur = 0
    status.msg = "Cloning to radio..."
    radio.status_fn(status)

    # the radios that doesn't have the extra ID 'may' do a dummy write, I found
    # that leveraging the bad ACK and NOT doing the dummy write is ok, as the
    # dummy write is accepted (it actually writes to the mem!) by the radio.

    # cleaning the serial buffer
    _clean_buffer(radio)

    # the fun start here
    for addr in range(0, MEM_SIZE, TX_BLOCK_SIZE):
        # getting the block of data to send
        d = data[addr:addr + TX_BLOCK_SIZE]

        # build the frame to send
        frame = _make_frame("X", addr, TX_BLOCK_SIZE, d)

        # first block must not send the ACK at the beginning for the
        # ones that has the extra id, since this have to do a extra step
        if addr == 0 and radio._id2 is not False:
            frame = frame[1:]

        # send the frame
        _send(radio, frame)

        # receiving the response
        ack = _rawrecv(radio, 1)

        # basic check
        if len(ack) != 1:
            raise errors.RadioError("No ACK when writing block 0x%04x" % addr)

        if ack not in bytes(b"\x06\x05"):
            raise errors.RadioError("Bad ACK writing block 0x%04x:" % addr)

        # UI Update
        status.cur = addr / TX_BLOCK_SIZE
        status.msg = "Cloning to radio..."
        radio.status_fn(status)


def model_match(cls, data):
    """Match the opened/downloaded image to the correct version"""
    rid = data[0x3f70:0x3f76]

    if rid in cls._fileid:
        return True

    return False


def _decode_ranges(low, high):
    """Unpack the data in the ranges zones in the memmap and return
    a tuple with the integer corresponding to the Mhz it means"""
    ilow = int(low[0]) * 100 + int(low[1]) * 10 + int(low[2])
    ihigh = int(high[0]) * 100 + int(high[1]) * 10 + int(high[2])
    ilow *= 1000000
    ihigh *= 1000000

    return (ilow, ihigh)


def _split(rf, f1, f2):
    """Returns False if the two freqs are in the same band (no split)
    or True otherwise"""

    # determine if the two freqs are in the same band
    for low, high in rf.valid_bands:
        if f1 >= low and f1 <= high and \
                f2 >= low and f2 <= high:
            # if the two freqs are on the same Band this is not a split
            return False

    # if you get here is because the freq pairs are split
    return True


class BTechMobileCommon(chirp_common.CloneModeRadio,
                        chirp_common.ExperimentalRadio):
    """BTECH's UV-5001 and alike radios"""
    VENDOR = "BTECH"
    MODEL = ""
    IDENT = ""
    BANDS = 2
    COLOR_LCD = False
    COLOR_LCD2 = False
    NAME_LENGTH = 6
    NEEDS_COMPAT_SERIAL = False
    UPLOAD_MEM_SIZE = 0X3100
    _power_levels = [chirp_common.PowerLevel("High", watts=25),
                     chirp_common.PowerLevel("Low", watts=10)]
    _vhf_range = (130000000, 180000000)
    _220_range = (200000000, 271000000)
    _uhf_range = (400000000, 521000000)
    _350_range = (350000000, 391000000)
    _upper = 199
    _magic = MSTRING
    _fileid = None
    _id2 = False
    btech3 = False

    @classmethod
    def get_prompts(cls):
        rp = chirp_common.RadioPrompts()
        rp.experimental = \
            ('This driver is experimental.\n'
             '\n'
             'Please keep a copy of your memories with the original software '
             'if you treasure them, this driver is new and may contain'
             ' bugs.\n'
             '\n'
             )
        rp.pre_download = _(dedent("""\
            Follow these instructions to download your info:

            1 - Turn off your radio
            2 - Connect your interface cable
            3 - Turn on your radio
            4 - Do the download of your radio data

            """))
        rp.pre_upload = _(dedent("""\
            Follow these instructions to upload your info:

            1 - Turn off your radio
            2 - Connect your interface cable
            3 - Turn on your radio
            4 - Do the upload of your radio data

            """))
        return rp

    def get_features(self):
        """Get the radio's features"""

        # we will use the following var as global
        global POWER_LEVELS

        rf = chirp_common.RadioFeatures()
        rf.has_settings = True
        rf.has_bank = False
        rf.has_tuning_step = False
        rf.can_odd_split = True
        rf.has_name = True
        rf.has_offset = True
        rf.has_mode = True
        rf.has_dtcs = True
        rf.has_rx_dtcs = True
        rf.has_dtcs_polarity = True
        rf.has_ctone = True
        rf.has_cross = True
        rf.valid_modes = MODES
        rf.valid_characters = VALID_CHARS
        rf.valid_name_length = self.NAME_LENGTH
        rf.valid_duplexes = ["", "-", "+", "split", "off"]
        rf.valid_tmodes = ['', 'Tone', 'TSQL', 'DTCS', 'Cross']
        rf.valid_cross_modes = [
            "Tone->Tone",
            "DTCS->",
            "->DTCS",
            "Tone->DTCS",
            "DTCS->Tone",
            "->Tone",
            "DTCS->DTCS"]
        rf.valid_skips = SKIP_VALUES
        rf.valid_dtcs_codes = DTCS
        rf.valid_tuning_steps = STEPS
        rf.memory_bounds = (0, self._upper)

        # power levels
        POWER_LEVELS = self._power_levels
        rf.valid_power_levels = POWER_LEVELS

        # normal dual bands
        rf.valid_bands = [self._vhf_range, self._uhf_range]

        # 220 band
        if self.BANDS == 3 or self.BANDS == 4:
            rf.valid_bands.append(self._220_range)

        # 350 band
        if self.BANDS == 4:
            rf.valid_bands.append(self._350_range)

        return rf

    def sync_in(self):
        """Download from radio"""
        data = _download(self)
        self._mmap = memmap.MemoryMapBytes(data)
        self.process_mmap()

    def sync_out(self):
        """Upload to radio"""
        try:
            _upload(self)
        except errors.RadioError:
            raise
        except Exception as e:
            raise errors.RadioError("Error: %s" % e)

    def get_raw_memory(self, number):
        return repr(self._memobj.memory[number])

    def _decode_tone(self, val):
        """Parse the tone data to decode from mem, it returns:
        Mode (''|DTCS|Tone), Value (None|###), Polarity (None,N,R)"""
        pol = None

        if val in [0, 65535]:
            return '', None, None
        elif val > 0x0258:
            a = val / 10.0
            return 'Tone', a, pol
        else:
            if val > 0x69:
                index = val - 0x6A
                pol = "R"
            else:
                index = val - 1
                pol = "N"

            tone = DTCS[index]
            return 'DTCS', tone, pol

    def _encode_tone(self, memval, mode, val, pol):
        """Parse the tone data to encode from UI to mem"""
        if mode == '' or mode is None:
            memval.set_raw("\x00\x00")
        elif mode == 'Tone':
            memval.set_value(val * 10)
        elif mode == 'DTCS':
            # detect the index in the DTCS list
            try:
                index = DTCS.index(val)
                if pol == "N":
                    index += 1
                else:
                    index += 0x6A
                memval.set_value(index)
            except:
                msg = "Digital Tone '%d' is not supported" % value
                LOG.error(msg)
                raise errors.RadioError(msg)
        else:
            msg = "Internal error: invalid mode '%s'" % mode
            LOG.error(msg)
            raise errors.InvalidDataError(msg)

    def get_memory(self, number):
        """Get the mem representation from the radio image"""
        _mem = self._memobj.memory[number]
        _names = self._memobj.names[number]

        # Create a high-level memory object to return to the UI
        mem = chirp_common.Memory()

        # Memory number
        mem.number = number

        if _mem.get_raw()[0] == "\xFF":
            mem.empty = True
            return mem

        # Freq and offset
        mem.freq = int(_mem.rxfreq) * 10
        # tx freq can be blank
        if _mem.get_raw()[4] == "\xFF":
            # TX freq not set
            mem.offset = 0
            mem.duplex = "off"
        else:
            # TX freq set
            offset = (int(_mem.txfreq) * 10) - mem.freq
            if offset != 0:
                if _split(self.get_features(), mem.freq, int(
                          _mem.txfreq) * 10):
                    mem.duplex = "split"
                    mem.offset = int(_mem.txfreq) * 10
                elif offset < 0:
                    mem.offset = abs(offset)
                    mem.duplex = "-"
                elif offset > 0:
                    mem.offset = offset
                    mem.duplex = "+"
            else:
                mem.offset = 0

        # name TAG of the channel
        mem.name = str(_names.name).rstrip("\xFF").replace("\xFF", " ")

        # power
        mem.power = POWER_LEVELS[int(_mem.power)]

        # wide/narrow
        mem.mode = MODES[int(_mem.wide)]

        # skip
        mem.skip = SKIP_VALUES[_mem.add]

        # tone data
        rxtone = txtone = None
        txtone = self._decode_tone(_mem.txtone)
        rxtone = self._decode_tone(_mem.rxtone)
        chirp_common.split_tone_decode(mem, txtone, rxtone)

        # Extra
        mem.extra = RadioSettingGroup("extra", "Extra")

        if not self.COLOR_LCD or \
                (self.COLOR_LCD and not self.VENDOR == "BTECH"):
            scramble = RadioSetting("scramble", "Scramble",
                                    RadioSettingValueBoolean(bool(
                                        _mem.scramble)))
            mem.extra.append(scramble)

        bcl = RadioSetting("bcl", "Busy channel lockout",
                           RadioSettingValueBoolean(bool(_mem.bcl)))
        mem.extra.append(bcl)

        pttid = RadioSetting("pttid", "PTT ID",
                             RadioSettingValueList(PTTID_LIST,
                                                   PTTID_LIST[_mem.pttid]))
        mem.extra.append(pttid)

        # validating scode
        scode = _mem.scode if _mem.scode != 15 else 0
        pttidcode = RadioSetting("scode", "PTT ID signal code",
                                 RadioSettingValueList(
                                     PTTIDCODE_LIST,
                                     PTTIDCODE_LIST[scode]))
        mem.extra.append(pttidcode)

        optsig = RadioSetting("optsig", "Optional signaling",
                              RadioSettingValueList(
                                  OPTSIG_LIST,
                                  OPTSIG_LIST[_mem.optsig]))
        mem.extra.append(optsig)

        spmute = RadioSetting("spmute", "Speaker mute",
                              RadioSettingValueList(
                                  SPMUTE_LIST,
                                  SPMUTE_LIST[_mem.spmute]))
        mem.extra.append(spmute)

        return mem

    def set_memory(self, mem):
        """Set the memory data in the eeprom img from the UI"""
        # get the eprom representation of this channel
        _mem = self._memobj.memory[mem.number]
        _names = self._memobj.names[mem.number]

        mem_was_empty = False
        # same method as used in get_memory for determining if mem is empty
        # doing this BEFORE overwriting it with new values ...
        if _mem.get_raw()[0] == "\xFF":
            LOG.debug("This mem was empty before")
            mem_was_empty = True

        # if empty memmory
        if mem.empty:
            # the channel itself
            _mem.set_raw("\xFF" * 16)
            # the name tag
            _names.set_raw("\xFF" * 16)
            return

        if mem_was_empty:
            # Zero the whole memory if we're making it unempty for
            # the first time
            LOG.debug('Zeroing new memory')
            _mem.set_raw('\x00' * 16)

        # frequency
        _mem.rxfreq = mem.freq / 10

        # duplex
        if mem.duplex == "+":
            _mem.txfreq = (mem.freq + mem.offset) / 10
        elif mem.duplex == "-":
            _mem.txfreq = (mem.freq - mem.offset) / 10
        elif mem.duplex == "off":
            for i in _mem.txfreq:
                i.set_raw("\xFF")
        elif mem.duplex == "split":
            _mem.txfreq = mem.offset / 10
        else:
            _mem.txfreq = mem.freq / 10

        # tone data
        ((txmode, txtone, txpol), (rxmode, rxtone, rxpol)) = \
            chirp_common.split_tone_encode(mem)
        self._encode_tone(_mem.txtone, txmode, txtone, txpol)
        self._encode_tone(_mem.rxtone, rxmode, rxtone, rxpol)

        # name TAG of the channel
        if len(mem.name) < self.NAME_LENGTH:
            # we must pad to self.NAME_LENGTH chars, " " = "\xFF"
            mem.name = str(mem.name).ljust(self.NAME_LENGTH, " ")
        _names.name = str(mem.name).replace(" ", "\xFF")

        # power, # default power level is high
        _mem.power = 0 if mem.power is None else POWER_LEVELS.index(mem.power)

        # wide/narrow
        _mem.wide = MODES.index(mem.mode)

        # scan add property
        _mem.add = SKIP_VALUES.index(mem.skip)

        # reseting unknowns, this have to be set by hand
        _mem.unknown0 = 0
        _mem.unknown1 = 0
        _mem.unknown2 = 0
        _mem.unknown3 = 0
        _mem.unknown4 = 0
        _mem.unknown5 = 0
        _mem.unknown6 = 0

        def _zero_settings():
            _mem.spmute = 0
            _mem.optsig = 0
            _mem.scramble = 0
            _mem.bcl = 0
            _mem.pttid = 0
            _mem.scode = 0

        if self.COLOR_LCD and _mem.scramble:
            LOG.info('Resetting scramble bit for BTECH COLOR_LCD variant')
            _mem.scramble = 0

        # extra settings
        if len(mem.extra) > 0:
            # there are setting, parse
            LOG.debug("Extra-Setting supplied. Setting them.")
            # Zero them all first so any not provided by model don't
            # stay set
            _zero_settings()
            for setting in mem.extra:
                setattr(_mem, setting.get_name(), setting.value)
        else:
            if mem.empty:
                LOG.debug("New mem is empty.")
            else:
                LOG.debug("New mem is NOT empty")
                # set extra-settings to default ONLY when apreviously empty or
                # deleted memory was edited to prevent errors such as #4121
                if mem_was_empty:
                    LOG.debug("old mem was empty. Setting default for extras.")
                    _zero_settings()

        return mem

    def get_settings(self):
        """Translate the bit in the mem_struct into settings in the UI"""
        _mem = self._memobj
        basic = RadioSettingGroup("basic", "Basic Settings")
        advanced = RadioSettingGroup("advanced", "Advanced Settings")
        other = RadioSettingGroup("other", "Other Settings")
        work = RadioSettingGroup("work", "Work Mode Settings")
        top = RadioSettings(basic, advanced, other, work)

        # Basic
        if self.COLOR_LCD:
            tmr = RadioSetting("settings.tmr", "Transceiver multi-receive",
                               RadioSettingValueList(
                                   self.LIST_TMR,
                                   self.LIST_TMR[_mem.settings.tmr]))
            basic.append(tmr)
        else:
            tdr = RadioSetting("settings.tdr", "Transceiver dual receive",
                               RadioSettingValueBoolean(_mem.settings.tdr))
            basic.append(tdr)

        sql = RadioSetting("settings.sql", "Squelch level",
                           RadioSettingValueInteger(0, 9, _mem.settings.sql))
        basic.append(sql)

        if self.MODEL == "GMRS-50X1":
            autolk = RadioSetting("settings.autolk", "Auto keylock",
                                  RadioSettingValueBoolean(
                                      _mem.settings.autolk))
            basic.append(autolk)

        tot = RadioSetting("settings.tot", "Time out timer",
                           RadioSettingValueList(
                               LIST_TOT,
                               LIST_TOT[_mem.settings.tot]))
        basic.append(tot)

        if self.VENDOR == "BTECH" or self.COLOR_LCD:
            apo = RadioSetting("settings.apo", "Auto power off timer",
                               RadioSettingValueList(
                                   LIST_APO,
                                   LIST_APO[_mem.settings.apo]))
            basic.append(apo)
        else:
            toa = RadioSetting("settings.apo", "Time out alert timer",
                               RadioSettingValueList(
                                   LIST_OFF1TO10,
                                   LIST_OFF1TO10[_mem.settings.apo]))
            basic.append(toa)

        abr = RadioSetting("settings.abr", "Backlight timer",
                           RadioSettingValueList(
                               LIST_OFF1TO50,
                               LIST_OFF1TO50[_mem.settings.abr]))
        basic.append(abr)

        beep = RadioSetting("settings.beep", "Key beep",
                            RadioSettingValueBoolean(_mem.settings.beep))
        basic.append(beep)

        dtmfst = RadioSetting("settings.dtmfst", "DTMF side tone",
                              RadioSettingValueList(
                                  LIST_DTMFST,
                                  LIST_DTMFST[_mem.settings.dtmfst]))
        basic.append(dtmfst)

        if not self.COLOR_LCD:
            prisc = RadioSetting("settings.prisc", "Priority scan",
                                 RadioSettingValueBoolean(
                                     _mem.settings.prisc))
            basic.append(prisc)

            prich = RadioSetting("settings.prich", "Priority channel",
                                 RadioSettingValueInteger(0, self._upper,
                                                          _mem.settings.prich))
            basic.append(prich)

        screv = RadioSetting("settings.screv", "Scan resume method",
                             RadioSettingValueList(
                                 LIST_SCREV,
                                 LIST_SCREV[_mem.settings.screv]))
        basic.append(screv)

        pttlt = RadioSetting("settings.pttlt", "PTT transmit delay",
                             RadioSettingValueInteger(0, 30,
                                                      _mem.settings.pttlt))
        basic.append(pttlt)

        if self.VENDOR == "BTECH" and self.COLOR_LCD:
            emctp = RadioSetting("settings.emctp", "Alarm mode",
                                 RadioSettingValueList(
                                     LIST_EMCTPX,
                                     LIST_EMCTPX[_mem.settings.emctp]))
            basic.append(emctp)
        else:
            emctp = RadioSetting("settings.emctp", "Alarm mode",
                                 RadioSettingValueList(
                                     LIST_EMCTP,
                                     LIST_EMCTP[_mem.settings.emctp]))
            basic.append(emctp)

        emcch = RadioSetting("settings.emcch", "Alarm channel",
                             RadioSettingValueInteger(0, self._upper,
                                                      _mem.settings.emcch))
        basic.append(emcch)

        if self.COLOR_LCD:
            if _mem.settings.sigbp > 0x01:
                val = 0x00
            else:
                val = _mem.settings.sigbp
            sigbp = RadioSetting("settings.sigbp", "Signal beep",
                                 RadioSettingValueBoolean(val))
            basic.append(sigbp)
        else:
            ringt = RadioSetting("settings.ringt", "Ring time",
                                 RadioSettingValueList(
                                     LIST_OFF1TO9,
                                     LIST_OFF1TO9[_mem.settings.ringt]))
            basic.append(ringt)

        camdf = RadioSetting("settings.camdf", "Display mode A",
                             RadioSettingValueList(
                                 LIST_MDF,
                                 LIST_MDF[_mem.settings.camdf]))
        basic.append(camdf)

        cbmdf = RadioSetting("settings.cbmdf", "Display mode B",
                             RadioSettingValueList(
                                 LIST_MDF,
                                 LIST_MDF[_mem.settings.cbmdf]))
        basic.append(cbmdf)

        if self.COLOR_LCD:
            ccmdf = RadioSetting("settings.ccmdf", "Display mode C",
                                 RadioSettingValueList(
                                     LIST_MDF,
                                     LIST_MDF[_mem.settings.ccmdf]))
            basic.append(ccmdf)

            cdmdf = RadioSetting("settings.cdmdf", "Display mode D",
                                 RadioSettingValueList(
                                     LIST_MDF,
                                     LIST_MDF[_mem.settings.cdmdf]))
            basic.append(cdmdf)

            langua = RadioSetting("settings.langua", "Language",
                                  RadioSettingValueList(
                                      LIST_LANGUA,
                                      LIST_LANGUA[_mem.settings.langua]))
            basic.append(langua)

        if self.VENDOR == "BTECH":
            if self.COLOR_LCD:
                sync = RadioSetting("settings.sync", "Channel display sync",
                                    RadioSettingValueList(
                                        LIST_SYNC,
                                        LIST_SYNC[_mem.settings.sync]))
                basic.append(sync)
            else:
                sync = RadioSetting("settings.sync", "A/B channel sync",
                                    RadioSettingValueBoolean(
                                        _mem.settings.sync))
                basic.append(sync)
        else:
            autolk = RadioSetting("settings.sync", "Auto keylock",
                                  RadioSettingValueBoolean(
                                      _mem.settings.sync))
            basic.append(autolk)

        if not self.COLOR_LCD:
            ponmsg = RadioSetting("settings.ponmsg", "Power-on message",
                                  RadioSettingValueList(
                                      LIST_PONMSG,
                                      LIST_PONMSG[_mem.settings.ponmsg]))
            basic.append(ponmsg)

        if self.COLOR_LCD and not self.COLOR_LCD2:
            mainfc = RadioSetting("settings.mainfc",
                                  "Main LCD foreground color",
                                  RadioSettingValueList(
                                      LIST_COLOR8,
                                      LIST_COLOR8[_mem.settings.mainfc]))
            basic.append(mainfc)

            mainbc = RadioSetting("settings.mainbc",
                                  "Main LCD background color",
                                  RadioSettingValueList(
                                      LIST_COLOR8,
                                      LIST_COLOR8[_mem.settings.mainbc]))
            basic.append(mainbc)

            menufc = RadioSetting("settings.menufc", "Menu foreground color",
                                  RadioSettingValueList(
                                      LIST_COLOR8,
                                      LIST_COLOR8[_mem.settings.menufc]))
            basic.append(menufc)

            menubc = RadioSetting("settings.menubc", "Menu background color",
                                  RadioSettingValueList(
                                      LIST_COLOR8,
                                      LIST_COLOR8[_mem.settings.menubc]))
            basic.append(menubc)

            stafc = RadioSetting("settings.stafc",
                                 "Top status foreground color",
                                 RadioSettingValueList(
                                     LIST_COLOR8,
                                     LIST_COLOR8[_mem.settings.stafc]))
            basic.append(stafc)

            stabc = RadioSetting("settings.stabc",
                                 "Top status background color",
                                 RadioSettingValueList(
                                     LIST_COLOR8,
                                     LIST_COLOR8[_mem.settings.stabc]))
            basic.append(stabc)

            sigfc = RadioSetting("settings.sigfc",
                                 "Bottom status foreground color",
                                 RadioSettingValueList(
                                     LIST_COLOR8,
                                     LIST_COLOR8[_mem.settings.sigfc]))
            basic.append(sigfc)

            sigbc = RadioSetting("settings.sigbc",
                                 "Bottom status background color",
                                 RadioSettingValueList(
                                     LIST_COLOR8,
                                     LIST_COLOR8[_mem.settings.sigbc]))
            basic.append(sigbc)

            rxfc = RadioSetting("settings.rxfc", "Receiving character color",
                                RadioSettingValueList(
                                    LIST_COLOR8,
                                    LIST_COLOR8[_mem.settings.rxfc]))
            basic.append(rxfc)

            txfc = RadioSetting("settings.txfc",
                                "Transmitting character color",
                                RadioSettingValueList(
                                    LIST_COLOR8,
                                    LIST_COLOR8[_mem.settings.txfc]))
            basic.append(txfc)

            txdisp = RadioSetting("settings.txdisp",
                                  "Transmitting status display",
                                  RadioSettingValueList(
                                      LIST_TXDISP,
                                      LIST_TXDISP[_mem.settings.txdisp]))
            basic.append(txdisp)
        elif self.COLOR_LCD2:
            stfc = RadioSetting("settings.stfc",
                                "ST-FC",
                                RadioSettingValueList(
                                    LIST_COLOR7,
                                    LIST_COLOR7[_mem.settings.stfc]))
            basic.append(stfc)

            mffc = RadioSetting("settings.mffc",
                                "MF-FC",
                                RadioSettingValueList(
                                    LIST_COLOR7,
                                    LIST_COLOR7[_mem.settings.mffc]))
            basic.append(mffc)

            sfafc = RadioSetting("settings.sfafc",
                                 "SFA-FC",
                                 RadioSettingValueList(
                                     LIST_COLOR7,
                                     LIST_COLOR7[_mem.settings.sfafc]))
            basic.append(sfafc)

            sfbfc = RadioSetting("settings.sfbfc",
                                 "SFB-FC",
                                 RadioSettingValueList(
                                     LIST_COLOR7,
                                     LIST_COLOR7[_mem.settings.sfbfc]))
            basic.append(sfbfc)

            sfcfc = RadioSetting("settings.sfcfc",
                                 "SFC-FC",
                                 RadioSettingValueList(
                                     LIST_COLOR7,
                                     LIST_COLOR7[_mem.settings.sfcfc]))
            basic.append(sfcfc)

            sfdfc = RadioSetting("settings.sfdfc",
                                 "SFD-FC",
                                 RadioSettingValueList(
                                     LIST_COLOR7,
                                     LIST_COLOR7[_mem.settings.sfdfc]))
            basic.append(sfdfc)

            subfc = RadioSetting("settings.subfc",
                                 "SUB-FC",
                                 RadioSettingValueList(
                                     LIST_COLOR7,
                                     LIST_COLOR7[_mem.settings.subfc]))
            basic.append(subfc)

            fmfc = RadioSetting("settings.fmfc",
                                "FM-FC",
                                RadioSettingValueList(
                                    LIST_COLOR7,
                                    LIST_COLOR7[_mem.settings.fmfc]))
            basic.append(fmfc)

            sigfc = RadioSetting("settings.sigfc",
                                 "SIG-FC",
                                 RadioSettingValueList(
                                     LIST_COLOR7,
                                     LIST_COLOR7[_mem.settings.sigfc]))
            basic.append(sigfc)

            modfc = RadioSetting("settings.modfc",
                                 "MOD-FC",
                                 RadioSettingValueList(
                                     LIST_COLOR7,
                                     LIST_COLOR7[_mem.settings.modfc]))
            basic.append(modfc)

            menufc = RadioSetting("settings.menufc",
                                  "MENUFC",
                                  RadioSettingValueList(
                                      LIST_COLOR7,
                                      LIST_COLOR7[_mem.settings.menufc]))
            basic.append(menufc)

            txfc = RadioSetting("settings.txfc",
                                "TX-FC",
                                RadioSettingValueList(
                                    LIST_COLOR7,
                                    LIST_COLOR7[_mem.settings.txfc]))
            basic.append(txfc)

            txdisp = RadioSetting("settings.txdisp",
                                  "Transmitting status display",
                                  RadioSettingValueList(
                                      LIST_TXDISP,
                                      LIST_TXDISP[_mem.settings.txdisp]))
            basic.append(txdisp)
        else:
            wtled = RadioSetting("settings.wtled", "Standby backlight Color",
                                 RadioSettingValueList(
                                     LIST_COLOR4,
                                     LIST_COLOR4[_mem.settings.wtled]))
            basic.append(wtled)

            rxled = RadioSetting("settings.rxled", "RX backlight Color",
                                 RadioSettingValueList(
                                     LIST_COLOR4,
                                     LIST_COLOR4[_mem.settings.rxled]))
            basic.append(rxled)

            txled = RadioSetting("settings.txled", "TX backlight Color",
                                 RadioSettingValueList(
                                     LIST_COLOR4,
                                     LIST_COLOR4[_mem.settings.txled]))
            basic.append(txled)

        anil = RadioSetting("settings.anil", "ANI length",
                            RadioSettingValueList(
                                LIST_ANIL,
                                LIST_ANIL[_mem.settings.anil]))
        basic.append(anil)

        reps = RadioSetting("settings.reps", "Relay signal (tone burst)",
                            RadioSettingValueList(
                                LIST_REPS,
                                LIST_REPS[_mem.settings.reps]))
        basic.append(reps)

        if not self.MODEL == "GMRS-50X1":
            repm = RadioSetting("settings.repm", "Relay condition",
                                RadioSettingValueList(
                                    LIST_REPM,
                                    LIST_REPM[_mem.settings.repm]))
            basic.append(repm)

        if self.VENDOR == "BTECH" or self.COLOR_LCD:
            if self.COLOR_LCD:
                tmrmr = RadioSetting("settings.tmrmr", "TMR return time",
                                     RadioSettingValueList(
                                         LIST_OFF1TO50,
                                         LIST_OFF1TO50[_mem.settings.tmrmr]))
                basic.append(tmrmr)
            else:
                tdrab = RadioSetting("settings.tdrab", "TDR return time",
                                     RadioSettingValueList(
                                         LIST_OFF1TO50,
                                         LIST_OFF1TO50[_mem.settings.tdrab]))
                basic.append(tdrab)

            ste = RadioSetting("settings.ste", "Squelch tail eliminate",
                               RadioSettingValueBoolean(_mem.settings.ste))
            basic.append(ste)

            rpste = RadioSetting("settings.rpste", "Repeater STE",
                                 RadioSettingValueList(
                                     LIST_OFF1TO9,
                                     LIST_OFF1TO9[_mem.settings.rpste]))
            basic.append(rpste)

            rptdl = RadioSetting("settings.rptdl", "Repeater STE delay",
                                 RadioSettingValueList(
                                     LIST_RPTDL,
                                     LIST_RPTDL[_mem.settings.rptdl]))
            basic.append(rptdl)

        if str(_mem.fingerprint.fp) in BTECH3:
            mgain = RadioSetting("settings.mgain", "Mic gain",
                                 RadioSettingValueInteger(0, 120,
                                                          _mem.settings.mgain))
            basic.append(mgain)

        if str(_mem.fingerprint.fp) in BTECH3 or self.COLOR_LCD:
            dtmfg = RadioSetting("settings.dtmfg", "DTMF gain",
                                 RadioSettingValueInteger(0, 60,
                                                          _mem.settings.dtmfg))
            basic.append(dtmfg)

        if self.VENDOR == "BTECH" and self.COLOR_LCD:
            mgain = RadioSetting("settings.mgain", "Mic gain",
                                 RadioSettingValueInteger(0, 120,
                                                          _mem.settings.mgain))
            basic.append(mgain)

            skiptx = RadioSetting("settings.skiptx", "Skip TX",
                                  RadioSettingValueList(
                                      LIST_SKIPTX,
                                      LIST_SKIPTX[_mem.settings.skiptx]))
            basic.append(skiptx)

            scmode = RadioSetting("settings.scmode", "Scan mode",
                                  RadioSettingValueList(
                                      LIST_SCMODE,
                                      LIST_SCMODE[_mem.settings.scmode]))
            basic.append(scmode)

        # Advanced
        def _filter(name):
            filtered = ""
            for char in str(name):
                if char in VALID_CHARS:
                    filtered += char
                else:
                    filtered += " "
            return filtered

        if self.COLOR_LCD and not self.COLOR_LCD2:
            _msg = self._memobj.poweron_msg
            line1 = RadioSetting("poweron_msg.line1",
                                 "Power-on message line 1",
                                 RadioSettingValueString(0, 8, _filter(
                                                         _msg.line1)))
            advanced.append(line1)
            line2 = RadioSetting("poweron_msg.line2",
                                 "Power-on message line 2",
                                 RadioSettingValueString(0, 8, _filter(
                                                         _msg.line2)))
            advanced.append(line2)
            line3 = RadioSetting("poweron_msg.line3",
                                 "Power-on message line 3",
                                 RadioSettingValueString(0, 8, _filter(
                                                         _msg.line3)))
            advanced.append(line3)
            line4 = RadioSetting("poweron_msg.line4",
                                 "Power-on message line 4",
                                 RadioSettingValueString(0, 8, _filter(
                                                         _msg.line4)))
            advanced.append(line4)
            line5 = RadioSetting("poweron_msg.line5",
                                 "Power-on message line 5",
                                 RadioSettingValueString(0, 8, _filter(
                                                         _msg.line5)))
            advanced.append(line5)
            line6 = RadioSetting("poweron_msg.line6",
                                 "Power-on message line 6",
                                 RadioSettingValueString(0, 8, _filter(
                                                         _msg.line6)))
            advanced.append(line6)
            line7 = RadioSetting("poweron_msg.line7",
                                 "Power-on message line 7",
                                 RadioSettingValueString(0, 8, _filter(
                                                         _msg.line7)))
            advanced.append(line7)
            line8 = RadioSetting("poweron_msg.line8", "Static message",
                                 RadioSettingValueString(0, 8, _filter(
                                                         _msg.line8)))
            advanced.append(line8)
        elif self.COLOR_LCD2:
            _msg = self._memobj.static_msg
            line = RadioSetting("static_msg.line", "Static message",
                                RadioSettingValueString(0, 16, _filter(
                                    _msg.line)))
            advanced.append(line)
        else:
            _msg = self._memobj.poweron_msg
            line1 = RadioSetting("poweron_msg.line1",
                                 "Power-on message line 1",
                                 RadioSettingValueString(0, 6, _filter(
                                                         _msg.line1)))
            advanced.append(line1)
            line2 = RadioSetting("poweron_msg.line2",
                                 "Power-on message line 2",
                                 RadioSettingValueString(0, 6, _filter(
                                                         _msg.line2)))
            advanced.append(line2)

        if self.MODEL in ("UV-2501", "UV-5001"):
            vfomren = RadioSetting("settings2.vfomren", "VFO/MR switching",
                                   RadioSettingValueBoolean(
                                       _mem.settings2.vfomren))
            advanced.append(vfomren)

            reseten = RadioSetting("settings2.reseten", "RESET",
                                   RadioSettingValueBoolean(
                                       _mem.settings2.reseten))
            advanced.append(reseten)

            menuen = RadioSetting("settings2.menuen", "Menu",
                                  RadioSettingValueBoolean(
                                      _mem.settings2.menuen))
            advanced.append(menuen)

        # Other
        def convert_bytes_to_limit(bytes):
            limit = ""
            for byte in bytes:
                if byte < 10:
                    limit += chr(byte + 0x30)
                else:
                    break
            return limit

        if self.MODEL in ["UV-2501+220", "KT8900R"]:
            _ranges = self._memobj.ranges220
            ranges = "ranges220"
        else:
            _ranges = self._memobj.ranges
            ranges = "ranges"

        _limit = convert_bytes_to_limit(_ranges.vhf_low)
        val = RadioSettingValueString(0, 3, _limit)
        val.set_mutable(False)
        vhf_low = RadioSetting("%s.vhf_low" % ranges, "VHF low", val)
        other.append(vhf_low)

        _limit = convert_bytes_to_limit(_ranges.vhf_high)
        val = RadioSettingValueString(0, 3, _limit)
        val.set_mutable(False)
        vhf_high = RadioSetting("%s.vhf_high" % ranges, "VHF high", val)
        other.append(vhf_high)

        if self.BANDS == 3 or self.BANDS == 4:
            _limit = convert_bytes_to_limit(_ranges.vhf2_low)
            val = RadioSettingValueString(0, 3, _limit)
            val.set_mutable(False)
            vhf2_low = RadioSetting("%s.vhf2_low" % ranges, "VHF2 low", val)
            other.append(vhf2_low)

            _limit = convert_bytes_to_limit(_ranges.vhf2_high)
            val = RadioSettingValueString(0, 3, _limit)
            val.set_mutable(False)
            vhf2_high = RadioSetting("%s.vhf2_high" % ranges, "VHF2 high", val)
            other.append(vhf2_high)

        _limit = convert_bytes_to_limit(_ranges.uhf_low)
        val = RadioSettingValueString(0, 3, _limit)
        val.set_mutable(False)
        uhf_low = RadioSetting("%s.uhf_low" % ranges, "UHF low", val)
        other.append(uhf_low)

        _limit = convert_bytes_to_limit(_ranges.uhf_high)
        val = RadioSettingValueString(0, 3, _limit)
        val.set_mutable(False)
        uhf_high = RadioSetting("%s.uhf_high" % ranges, "UHF high", val)
        other.append(uhf_high)

        if self.BANDS == 4:
            _limit = convert_bytes_to_limit(_ranges.uhf2_low)
            val = RadioSettingValueString(0, 3, _limit)
            val.set_mutable(False)
            uhf2_low = RadioSetting("%s.uhf2_low" % ranges, "UHF2 low", val)
            other.append(uhf2_low)

            _limit = convert_bytes_to_limit(_ranges.uhf2_high)
            val = RadioSettingValueString(0, 3, _limit)
            val.set_mutable(False)
            uhf2_high = RadioSetting("%s.uhf2_high" % ranges, "UHF2 high", val)
            other.append(uhf2_high)

        val = RadioSettingValueString(0, 6, _filter(_mem.fingerprint.fp))
        val.set_mutable(False)
        fp = RadioSetting("fingerprint.fp", "Fingerprint", val)
        other.append(fp)

        # Work
        if self.COLOR_LCD:
            dispab = RadioSetting("settings2.dispab", "Display",
                                  RadioSettingValueList(
                                      LIST_ABCD,
                                      LIST_ABCD[_mem.settings2.dispab]))
            work.append(dispab)
        else:
            dispab = RadioSetting("settings2.dispab", "Display",
                                  RadioSettingValueList(
                                      LIST_AB,
                                      LIST_AB[_mem.settings2.dispab]))
            work.append(dispab)

        if self.COLOR_LCD:
            vfomra = RadioSetting("settings2.vfomra", "VFO/MR A mode",
                                  RadioSettingValueList(
                                      LIST_VFOMR,
                                      LIST_VFOMR[_mem.settings2.vfomra]))
            work.append(vfomra)

            vfomrb = RadioSetting("settings2.vfomrb", "VFO/MR B mode",
                                  RadioSettingValueList(
                                      LIST_VFOMR,
                                      LIST_VFOMR[_mem.settings2.vfomrb]))
            work.append(vfomrb)

            vfomrc = RadioSetting("settings2.vfomrc", "VFO/MR C mode",
                                  RadioSettingValueList(
                                      LIST_VFOMR,
                                      LIST_VFOMR[_mem.settings2.vfomrc]))
            work.append(vfomrc)

            vfomrd = RadioSetting("settings2.vfomrd", "VFO/MR D mode",
                                  RadioSettingValueList(
                                      LIST_VFOMR,
                                      LIST_VFOMR[_mem.settings2.vfomrd]))
            work.append(vfomrd)
        else:
            vfomr = RadioSetting("settings2.vfomr", "VFO/MR mode",
                                 RadioSettingValueList(
                                     LIST_VFOMR,
                                     LIST_VFOMR[_mem.settings2.vfomr]))
            work.append(vfomr)

        keylock = RadioSetting("settings2.keylock", "Keypad lock",
                               RadioSettingValueBoolean(
                                   _mem.settings2.keylock))
        work.append(keylock)

        mrcha = RadioSetting("settings2.mrcha", "MR A channel",
                             RadioSettingValueInteger(0, self._upper,
                                                      _mem.settings2.mrcha))
        work.append(mrcha)

        mrchb = RadioSetting("settings2.mrchb", "MR B channel",
                             RadioSettingValueInteger(0, self._upper,
                                                      _mem.settings2.mrchb))
        work.append(mrchb)

        if self.COLOR_LCD:
            mrchc = RadioSetting("settings2.mrchc", "MR C channel",
                                 RadioSettingValueInteger(
                                     0, self._upper, _mem.settings2.mrchc))
            work.append(mrchc)

            mrchd = RadioSetting("settings2.mrchd", "MR D channel",
                                 RadioSettingValueInteger(
                                     0, self._upper, _mem.settings2.mrchd))
            work.append(mrchd)

        def convert_bytes_to_freq(bytes):
            real_freq = 0
            for byte in bytes:
                real_freq = (real_freq * 10) + byte
            return chirp_common.format_freq(real_freq * 10)

        def my_validate(value):
            _vhf_lower = int(convert_bytes_to_limit(_ranges.vhf_low))
            _vhf_upper = int(convert_bytes_to_limit(_ranges.vhf_high))
            _uhf_lower = int(convert_bytes_to_limit(_ranges.uhf_low))
            _uhf_upper = int(convert_bytes_to_limit(_ranges.uhf_high))
            if self.BANDS == 3 or self.BANDS == 4:
                _vhf2_lower = int(convert_bytes_to_limit(_ranges.vhf2_low))
                _vhf2_upper = int(convert_bytes_to_limit(_ranges.vhf2_high))
            if self.BANDS == 4:
                _uhf2_lower = int(convert_bytes_to_limit(_ranges.uhf2_low))
                _uhf2_upper = int(convert_bytes_to_limit(_ranges.uhf2_high))

            value = chirp_common.parse_freq(value)
            msg = ("Can't be less then %i.0000")
            if value > 99000000 and value < _vhf_lower * 1000000:
                raise InvalidValueError(msg % (_vhf_lower))
            msg = ("Can't be betweeb %i.9975-%i.0000")
            if self.BANDS == 2:
                if (_vhf_upper + 1) * 1000000 <= value and \
                        value < _uhf_lower * 1000000:
                    raise InvalidValueError(msg % (_vhf_upper, _uhf_lower))
            if self.BANDS == 3:
                if (_vhf_upper + 1) * 1000000 <= value and \
                        value < _vhf2_lower * 1000000:
                    raise InvalidValueError(msg % (_vhf_upper, _vhf2_lower))
                if (_vhf2_upper + 1) * 1000000 <= value and \
                        value < _uhf_lower * 1000000:
                    raise InvalidValueError(msg % (_vhf2_upper, _uhf_lower))
            if self.BANDS == 4:
                if (_vhf_upper + 1) * 1000000 <= value and \
                        value < _vhf2_lower * 1000000:
                    raise InvalidValueError(msg % (_vhf_upper, _vhf2_lower))
                if (_vhf2_upper + 1) * 1000000 <= value and \
                        value < _uhf2_lower * 1000000:
                    raise InvalidValueError(msg % (_vhf2_upper, _uhf2_lower))
                if (_uhf2_upper + 1) * 1000000 <= value and \
                        value < _uhf_lower * 1000000:
                    raise InvalidValueError(msg % (_uhf2_upper, _uhf_lower))
            msg = ("Can't be greater then %i.9975")
            if value > 99000000 and value >= _uhf_upper * 1000000:
                raise InvalidValueError(msg % (_uhf_upper))
            return chirp_common.format_freq(value)

        def apply_freq(setting, obj):
            value = chirp_common.parse_freq(str(setting.value)) / 10
            for i in range(7, -1, -1):
                obj.freq[i] = value % 10
                value /= 10

        val1a = RadioSettingValueString(0, 10, convert_bytes_to_freq(
                                        _mem.vfo.a.freq))
        val1a.set_validate_callback(my_validate)
        vfoafreq = RadioSetting("vfo.a.freq", "VFO A frequency", val1a)
        vfoafreq.set_apply_callback(apply_freq, _mem.vfo.a)
        work.append(vfoafreq)

        val1b = RadioSettingValueString(0, 10, convert_bytes_to_freq(
                                        _mem.vfo.b.freq))
        val1b.set_validate_callback(my_validate)
        vfobfreq = RadioSetting("vfo.b.freq", "VFO B frequency", val1b)
        vfobfreq.set_apply_callback(apply_freq, _mem.vfo.b)
        work.append(vfobfreq)

        if self.COLOR_LCD:
            val1c = RadioSettingValueString(0, 10, convert_bytes_to_freq(
                                            _mem.vfo.c.freq))
            val1c.set_validate_callback(my_validate)
            vfocfreq = RadioSetting("vfo.c.freq", "VFO C frequency", val1c)
            vfocfreq.set_apply_callback(apply_freq, _mem.vfo.c)
            work.append(vfocfreq)

            val1d = RadioSettingValueString(0, 10, convert_bytes_to_freq(
                                            _mem.vfo.d.freq))
            val1d.set_validate_callback(my_validate)
            vfodfreq = RadioSetting("vfo.d.freq", "VFO D frequency", val1d)
            vfodfreq.set_apply_callback(apply_freq, _mem.vfo.d)
            work.append(vfodfreq)

        if not self.MODEL == "GMRS-50X1":
            vfoashiftd = RadioSetting("vfo.a.shiftd", "VFO A shift",
                                      RadioSettingValueList(
                                          LIST_SHIFT,
                                          LIST_SHIFT[_mem.vfo.a.shiftd]))
            work.append(vfoashiftd)

            vfobshiftd = RadioSetting("vfo.b.shiftd", "VFO B shift",
                                      RadioSettingValueList(
                                          LIST_SHIFT,
                                          LIST_SHIFT[_mem.vfo.b.shiftd]))
            work.append(vfobshiftd)

            if self.COLOR_LCD:
                vfocshiftd = RadioSetting("vfo.c.shiftd", "VFO C shift",
                                          RadioSettingValueList(
                                              LIST_SHIFT,
                                              LIST_SHIFT[_mem.vfo.c.shiftd]))
                work.append(vfocshiftd)

                vfodshiftd = RadioSetting("vfo.d.shiftd", "VFO D shift",
                                          RadioSettingValueList(
                                              LIST_SHIFT,
                                              LIST_SHIFT[_mem.vfo.d.shiftd]))
                work.append(vfodshiftd)

        def convert_bytes_to_offset(bytes):
            real_offset = 0
            for byte in bytes:
                real_offset = (real_offset * 10) + byte
            return chirp_common.format_freq(real_offset * 1000)

        def apply_offset(setting, obj):
            value = chirp_common.parse_freq(str(setting.value)) / 1000
            for i in range(5, -1, -1):
                obj.offset[i] = value % 10
                value /= 10

        if not self.MODEL == "GMRS-50X1":
            if self.COLOR_LCD:
                val1a = RadioSettingValueString(0, 10, convert_bytes_to_offset(
                                                _mem.vfo.a.offset))
                vfoaoffset = RadioSetting("vfo.a.offset",
                                          "VFO A offset (0.000-999.999)",
                                          val1a)
                vfoaoffset.set_apply_callback(apply_offset, _mem.vfo.a)
                work.append(vfoaoffset)

                val1b = RadioSettingValueString(0, 10, convert_bytes_to_offset(
                                                _mem.vfo.b.offset))
                vfoboffset = RadioSetting("vfo.b.offset",
                                          "VFO B offset (0.000-999.999)",
                                          val1b)
                vfoboffset.set_apply_callback(apply_offset, _mem.vfo.b)
                work.append(vfoboffset)

                val1c = RadioSettingValueString(0, 10, convert_bytes_to_offset(
                                                _mem.vfo.c.offset))
                vfocoffset = RadioSetting("vfo.c.offset",
                                          "VFO C offset (0.000-999.999)",
                                          val1c)
                vfocoffset.set_apply_callback(apply_offset, _mem.vfo.c)
                work.append(vfocoffset)

                val1d = RadioSettingValueString(0, 10, convert_bytes_to_offset(
                                                _mem.vfo.d.offset))
                vfodoffset = RadioSetting("vfo.d.offset",
                                          "VFO D offset (0.000-999.999)",
                                          val1d)
                vfodoffset.set_apply_callback(apply_offset, _mem.vfo.d)
                work.append(vfodoffset)
            else:
                val1a = RadioSettingValueString(0, 10, convert_bytes_to_offset(
                                                _mem.vfo.a.offset))
                vfoaoffset = RadioSetting("vfo.a.offset",
                                          "VFO A offset (0.000-99.999)", val1a)
                vfoaoffset.set_apply_callback(apply_offset, _mem.vfo.a)
                work.append(vfoaoffset)

                val1b = RadioSettingValueString(0, 10, convert_bytes_to_offset(
                                                _mem.vfo.b.offset))
                vfoboffset = RadioSetting("vfo.b.offset",
                                          "VFO B offset (0.000-99.999)", val1b)
                vfoboffset.set_apply_callback(apply_offset, _mem.vfo.b)
                work.append(vfoboffset)

        if not self.MODEL == "GMRS-50X1":
            vfoatxp = RadioSetting("vfo.a.power", "VFO A power",
                                   RadioSettingValueList(
                                       LIST_TXP,
                                       LIST_TXP[_mem.vfo.a.power]))
            work.append(vfoatxp)

            vfobtxp = RadioSetting("vfo.b.power", "VFO B power",
                                   RadioSettingValueList(
                                       LIST_TXP,
                                       LIST_TXP[_mem.vfo.b.power]))
            work.append(vfobtxp)

            if self.COLOR_LCD:
                vfoctxp = RadioSetting("vfo.c.power", "VFO C power",
                                       RadioSettingValueList(
                                           LIST_TXP,
                                           LIST_TXP[_mem.vfo.c.power]))
                work.append(vfoctxp)

                vfodtxp = RadioSetting("vfo.d.power", "VFO D power",
                                       RadioSettingValueList(
                                           LIST_TXP,
                                           LIST_TXP[_mem.vfo.d.power]))
                work.append(vfodtxp)

        if not self.MODEL == "GMRS-50X1":
            vfoawide = RadioSetting("vfo.a.wide", "VFO A bandwidth",
                                    RadioSettingValueList(
                                        LIST_WIDE,
                                        LIST_WIDE[_mem.vfo.a.wide]))
            work.append(vfoawide)

            vfobwide = RadioSetting("vfo.b.wide", "VFO B bandwidth",
                                    RadioSettingValueList(
                                        LIST_WIDE,
                                        LIST_WIDE[_mem.vfo.b.wide]))
            work.append(vfobwide)

            if self.COLOR_LCD:
                vfocwide = RadioSetting("vfo.c.wide", "VFO C bandwidth",
                                        RadioSettingValueList(
                                            LIST_WIDE,
                                            LIST_WIDE[_mem.vfo.c.wide]))
                work.append(vfocwide)

                vfodwide = RadioSetting("vfo.d.wide", "VFO D bandwidth",
                                        RadioSettingValueList(
                                            LIST_WIDE,
                                            LIST_WIDE[_mem.vfo.d.wide]))
                work.append(vfodwide)

        vfoastep = RadioSetting("vfo.a.step", "VFO A step",
                                RadioSettingValueList(
                                    LIST_STEP,
                                    LIST_STEP[_mem.vfo.a.step]))
        work.append(vfoastep)

        vfobstep = RadioSetting("vfo.b.step", "VFO B step",
                                RadioSettingValueList(
                                    LIST_STEP,
                                    LIST_STEP[_mem.vfo.b.step]))
        work.append(vfobstep)

        if self.COLOR_LCD:
            vfocstep = RadioSetting("vfo.c.step", "VFO C step",
                                    RadioSettingValueList(
                                        LIST_STEP,
                                        LIST_STEP[_mem.vfo.c.step]))
            work.append(vfocstep)

            vfodstep = RadioSetting("vfo.d.step", "VFO D step",
                                    RadioSettingValueList(
                                        LIST_STEP,
                                        LIST_STEP[_mem.vfo.d.step]))
            work.append(vfodstep)

        vfoaoptsig = RadioSetting("vfo.a.optsig", "VFO A optional signal",
                                  RadioSettingValueList(
                                      OPTSIG_LIST,
                                      OPTSIG_LIST[_mem.vfo.a.optsig]))
        work.append(vfoaoptsig)

        vfoboptsig = RadioSetting("vfo.b.optsig", "VFO B optional signal",
                                  RadioSettingValueList(
                                      OPTSIG_LIST,
                                      OPTSIG_LIST[_mem.vfo.b.optsig]))
        work.append(vfoboptsig)

        if self.COLOR_LCD:
            vfocoptsig = RadioSetting("vfo.c.optsig", "VFO C optional signal",
                                      RadioSettingValueList(
                                          OPTSIG_LIST,
                                          OPTSIG_LIST[_mem.vfo.c.optsig]))
            work.append(vfocoptsig)

            vfodoptsig = RadioSetting("vfo.d.optsig", "VFO D optional signal",
                                      RadioSettingValueList(
                                          OPTSIG_LIST,
                                          OPTSIG_LIST[_mem.vfo.d.optsig]))
            work.append(vfodoptsig)

        vfoaspmute = RadioSetting("vfo.a.spmute", "VFO A speaker mute",
                                  RadioSettingValueList(
                                      SPMUTE_LIST,
                                      SPMUTE_LIST[_mem.vfo.a.spmute]))
        work.append(vfoaspmute)

        vfobspmute = RadioSetting("vfo.b.spmute", "VFO B speaker mute",
                                  RadioSettingValueList(
                                      SPMUTE_LIST,
                                      SPMUTE_LIST[_mem.vfo.b.spmute]))
        work.append(vfobspmute)

        if self.COLOR_LCD:
            vfocspmute = RadioSetting("vfo.c.spmute", "VFO C speaker mute",
                                      RadioSettingValueList(
                                          SPMUTE_LIST,
                                          SPMUTE_LIST[_mem.vfo.c.spmute]))
            work.append(vfocspmute)

            vfodspmute = RadioSetting("vfo.d.spmute", "VFO D speaker mute",
                                      RadioSettingValueList(
                                          SPMUTE_LIST,
                                          SPMUTE_LIST[_mem.vfo.d.spmute]))
            work.append(vfodspmute)

        if not self.COLOR_LCD or \
                (self.COLOR_LCD and not self.VENDOR == "BTECH"):
            vfoascr = RadioSetting("vfo.a.scramble", "VFO A scramble",
                                   RadioSettingValueBoolean(
                                       _mem.vfo.a.scramble))
            work.append(vfoascr)

            vfobscr = RadioSetting("vfo.b.scramble", "VFO B scramble",
                                   RadioSettingValueBoolean(
                                       _mem.vfo.b.scramble))
            work.append(vfobscr)

        if self.COLOR_LCD and not self.VENDOR == "BTECH":
            vfocscr = RadioSetting("vfo.c.scramble", "VFO C scramble",
                                   RadioSettingValueBoolean(
                                       _mem.vfo.c.scramble))
            work.append(vfocscr)

            vfodscr = RadioSetting("vfo.d.scramble", "VFO D scramble",
                                   RadioSettingValueBoolean(
                                       _mem.vfo.d.scramble))
            work.append(vfodscr)

        if not self.MODEL == "GMRS-50X1":
            vfoascode = RadioSetting("vfo.a.scode", "VFO A PTT-ID",
                                     RadioSettingValueList(
                                         PTTIDCODE_LIST,
                                         PTTIDCODE_LIST[_mem.vfo.a.scode]))
            work.append(vfoascode)

            vfobscode = RadioSetting("vfo.b.scode", "VFO B PTT-ID",
                                     RadioSettingValueList(
                                         PTTIDCODE_LIST,
                                         PTTIDCODE_LIST[_mem.vfo.b.scode]))
            work.append(vfobscode)

            if self.COLOR_LCD:
                vfocscode = RadioSetting("vfo.c.scode", "VFO C PTT-ID",
                                         RadioSettingValueList(
                                             PTTIDCODE_LIST,
                                             PTTIDCODE_LIST[_mem.vfo.c.scode]))
                work.append(vfocscode)

                vfodscode = RadioSetting("vfo.d.scode", "VFO D PTT-ID",
                                         RadioSettingValueList(
                                             PTTIDCODE_LIST,
                                             PTTIDCODE_LIST[_mem.vfo.d.scode]))
                work.append(vfodscode)

        if not self.MODEL == "GMRS-50X1":
            pttid = RadioSetting("settings.pttid", "PTT ID",
                                 RadioSettingValueList(
                                     PTTID_LIST,
                                     PTTID_LIST[_mem.settings.pttid]))
            work.append(pttid)

        if not self.COLOR_LCD:
            # FM presets
            fm_presets = RadioSettingGroup("fm_presets", "FM Presets")
            top.append(fm_presets)

            def fm_validate(value):
                if value == 0:
                    return chirp_common.format_freq(value)
                if not (87.5 <= value and value <= 108.0):  # 87.5-108MHz
                    msg = ("FM-Preset-Frequency: " +
                           "Must be between 87.5 and 108 MHz")
                    raise InvalidValueError(msg)
                return value

            def apply_fm_preset_name(setting, obj):
                valstring = str(setting.value)
                for i in range(0, 6):
                    if valstring[i] in VALID_CHARS:
                        obj[i] = valstring[i]
                    else:
                        obj[i] = '0xff'

            def apply_fm_freq(setting, obj):
                value = chirp_common.parse_freq(str(setting.value)) / 10
                for i in range(7, -1, -1):
                    obj.freq[i] = value % 10
                    value /= 10

            _presets = self._memobj.fm_radio_preset
            i = 1
            for preset in _presets:
                line = RadioSetting("fm_presets_" + str(i),
                                    "Station name " + str(i),
                                    RadioSettingValueString(0, 6, _filter(
                                        preset.broadcast_station_name)))
                line.set_apply_callback(apply_fm_preset_name,
                                        preset.broadcast_station_name)

                val = RadioSettingValueFloat(0, 108,
                                             convert_bytes_to_freq(
                                                 preset.freq))
                fmfreq = RadioSetting("fm_presets_" + str(i) + "_freq",
                                      "Frequency " + str(i), val)
                val.set_validate_callback(fm_validate)
                fmfreq.set_apply_callback(apply_fm_freq, preset)
                fm_presets.append(line)
                fm_presets.append(fmfreq)

                i = i + 1

        # DTMF-Setting
        dtmf_enc_settings = RadioSettingGroup("dtmf_enc_settings",
                                              "DTMF Encoding Settings")
        dtmf_dec_settings = RadioSettingGroup("dtmf_dec_settings",
                                              "DTMF Decoding Settings")
        top.append(dtmf_enc_settings)
        top.append(dtmf_dec_settings)
        txdisable = RadioSetting("dtmf_settings.txdisable",
                                 "TX-Disable",
                                 RadioSettingValueBoolean(
                                     _mem.dtmf_settings.txdisable))
        dtmf_enc_settings.append(txdisable)

        rxdisable = RadioSetting("dtmf_settings.rxdisable",
                                 "RX-Disable",
                                 RadioSettingValueBoolean(
                                     _mem.dtmf_settings.rxdisable))
        dtmf_enc_settings.append(rxdisable)

        dtmfspeed_on = RadioSetting(
            "dtmf_settings.dtmfspeed_on",
            "DTMF Speed (On Time)",
            RadioSettingValueList(LIST_DTMF_SPEED,
                                  LIST_DTMF_SPEED[
                                      _mem.dtmf_settings.dtmfspeed_on]))
        dtmf_enc_settings.append(dtmfspeed_on)

        dtmfspeed_off = RadioSetting(
            "dtmf_settings.dtmfspeed_off",
            "DTMF Speed (Off Time)",
            RadioSettingValueList(LIST_DTMF_SPEED,
                                  LIST_DTMF_SPEED[
                                      _mem.dtmf_settings.dtmfspeed_off]))
        dtmf_enc_settings.append(dtmfspeed_off)

        def memory2string(dmtf_mem):
            dtmf_string = ""
            for digit in dmtf_mem:
                if digit != 255:
                    index = LIST_DTMF_VALUES.index(digit)
                    dtmf_string = dtmf_string + LIST_DTMF_DIGITS[index]
            return dtmf_string

        def apply_dmtf_frame(setting, obj):
            LOG.debug("Setting DTMF-Code: " + str(setting.value))
            val_string = str(setting.value)
            for i in range(0, 16):
                obj[i] = 255
            i = 0
            for current_char in val_string:
                current_char = current_char.upper()
                index = LIST_DTMF_DIGITS.index(current_char)
                obj[i] = LIST_DTMF_VALUES[index]
                i = i + 1

        codes = self._memobj.dtmf_codes
        i = 1
        for dtmfcode in codes:
            val = RadioSettingValueString(0, 16, memory2string(
                                              dtmfcode.code),
                                          False, CHARSET_DTMF_DIGITS)
            line = RadioSetting("dtmf_code_" + str(i) + "_code",
                                "DMTF Code " + str(i), val)
            line.set_apply_callback(apply_dmtf_frame, dtmfcode.code)
            dtmf_enc_settings.append(line)
            i = i + 1

        line = RadioSetting("dtmf_settings.mastervice",
                            "Master and Vice ID",
                            RadioSettingValueBoolean(
                                _mem.dtmf_settings.mastervice))
        dtmf_dec_settings.append(line)

        val = RadioSettingValueString(0, 16, memory2string(
                                          _mem.dtmf_settings.masterid),
                                      False, CHARSET_DTMF_DIGITS)
        line = RadioSetting("dtmf_settings.masterid",
                            "Master Control ID ", val)
        line.set_apply_callback(apply_dmtf_frame,
                                _mem.dtmf_settings.masterid)
        dtmf_dec_settings.append(line)

        line = RadioSetting("dtmf_settings.minspection",
                            "Master Inspection",
                            RadioSettingValueBoolean(
                                _mem.dtmf_settings.minspection))
        dtmf_dec_settings.append(line)

        line = RadioSetting("dtmf_settings.mmonitor",
                            "Master Monitor",
                            RadioSettingValueBoolean(
                                _mem.dtmf_settings.mmonitor))
        dtmf_dec_settings.append(line)

        line = RadioSetting("dtmf_settings.mstun",
                            "Master Stun",
                            RadioSettingValueBoolean(
                                _mem.dtmf_settings.mstun))
        dtmf_dec_settings.append(line)

        line = RadioSetting("dtmf_settings.mkill",
                            "Master Kill",
                            RadioSettingValueBoolean(
                                _mem.dtmf_settings.mkill))
        dtmf_dec_settings.append(line)

        line = RadioSetting("dtmf_settings.mrevive",
                            "Master Revive",
                            RadioSettingValueBoolean(
                                _mem.dtmf_settings.mrevive))
        dtmf_dec_settings.append(line)

        val = RadioSettingValueString(0, 16, memory2string(
                                          _mem.dtmf_settings.viceid),
                                      False, CHARSET_DTMF_DIGITS)
        line = RadioSetting("dtmf_settings.viceid",
                            "Vice Control ID ", val)
        line.set_apply_callback(apply_dmtf_frame,
                                _mem.dtmf_settings.viceid)
        dtmf_dec_settings.append(line)

        line = RadioSetting("dtmf_settings.vinspection",
                            "Vice Inspection",
                            RadioSettingValueBoolean(
                                _mem.dtmf_settings.vinspection))
        dtmf_dec_settings.append(line)

        line = RadioSetting("dtmf_settings.vmonitor",
                            "Vice Monitor",
                            RadioSettingValueBoolean(
                                _mem.dtmf_settings.vmonitor))
        dtmf_dec_settings.append(line)

        line = RadioSetting("dtmf_settings.vstun",
                            "Vice Stun",
                            RadioSettingValueBoolean(
                                _mem.dtmf_settings.vstun))
        dtmf_dec_settings.append(line)

        line = RadioSetting("dtmf_settings.vkill",
                            "Vice Kill",
                            RadioSettingValueBoolean(
                                _mem.dtmf_settings.vkill))
        dtmf_dec_settings.append(line)

        line = RadioSetting("dtmf_settings.vrevive",
                            "Vice Revive",
                            RadioSettingValueBoolean(
                                _mem.dtmf_settings.vrevive))
        dtmf_dec_settings.append(line)

        val = RadioSettingValueString(0, 16, memory2string(
                                          _mem.dtmf_settings.inspection),
                                      False, CHARSET_DTMF_DIGITS)
        line = RadioSetting("dtmf_settings.inspection",
                            "Inspection", val)
        line.set_apply_callback(apply_dmtf_frame,
                                _mem.dtmf_settings.inspection)
        dtmf_dec_settings.append(line)

        val = RadioSettingValueString(0, 16, memory2string(
                                          _mem.dtmf_settings.alarmcode),
                                      False, CHARSET_DTMF_DIGITS)
        line = RadioSetting("dtmf_settings.alarmcode",
                            "Alarm", val)
        line.set_apply_callback(apply_dmtf_frame,
                                _mem.dtmf_settings.alarmcode)
        dtmf_dec_settings.append(line)

        val = RadioSettingValueString(0, 16, memory2string(
                                          _mem.dtmf_settings.kill),
                                      False, CHARSET_DTMF_DIGITS)
        line = RadioSetting("dtmf_settings.kill",
                            "Kill", val)
        line.set_apply_callback(apply_dmtf_frame,
                                _mem.dtmf_settings.kill)
        dtmf_dec_settings.append(line)

        val = RadioSettingValueString(0, 16, memory2string(
                                          _mem.dtmf_settings.monitor),
                                      False, CHARSET_DTMF_DIGITS)
        line = RadioSetting("dtmf_settings.monitor",
                            "Monitor", val)
        line.set_apply_callback(apply_dmtf_frame,
                                _mem.dtmf_settings.monitor)
        dtmf_dec_settings.append(line)

        val = RadioSettingValueString(0, 16, memory2string(
                                          _mem.dtmf_settings.stun),
                                      False, CHARSET_DTMF_DIGITS)
        line = RadioSetting("dtmf_settings.stun",
                            "Stun", val)
        line.set_apply_callback(apply_dmtf_frame,
                                _mem.dtmf_settings.stun)
        dtmf_dec_settings.append(line)

        val = RadioSettingValueString(0, 16, memory2string(
                                          _mem.dtmf_settings.revive),
                                      False, CHARSET_DTMF_DIGITS)
        line = RadioSetting("dtmf_settings.revive",
                            "Revive", val)
        line.set_apply_callback(apply_dmtf_frame,
                                _mem.dtmf_settings.revive)
        dtmf_dec_settings.append(line)

        def apply_dmtf_listvalue(setting, obj):
            LOG.debug("Setting value: " + str(setting.value) + " from list")
            val = str(setting.value)
            index = LIST_DTMF_SPECIAL_DIGITS.index(val)
            val = LIST_DTMF_SPECIAL_VALUES[index]
            obj.set_value(val)

        idx = LIST_DTMF_SPECIAL_VALUES.index(_mem.dtmf_settings.groupcode)
        line = RadioSetting(
            "dtmf_settings.groupcode",
            "Group Code",
            RadioSettingValueList(LIST_DTMF_SPECIAL_DIGITS,
                                  LIST_DTMF_SPECIAL_DIGITS[idx]))
        line.set_apply_callback(apply_dmtf_listvalue,
                                _mem.dtmf_settings.groupcode)
        dtmf_dec_settings.append(line)

        idx = LIST_DTMF_SPECIAL_VALUES.index(_mem.dtmf_settings.spacecode)
        line = RadioSetting(
            "dtmf_settings.spacecode",
            "Space Code",
            RadioSettingValueList(LIST_DTMF_SPECIAL_DIGITS,
                                  LIST_DTMF_SPECIAL_DIGITS[idx]))
        line.set_apply_callback(apply_dmtf_listvalue,
                                _mem.dtmf_settings.spacecode)
        dtmf_dec_settings.append(line)

        if self.COLOR_LCD:
            line = RadioSetting(
                "dtmf_settings.resettime",
                "Reset time",
                RadioSettingValueList(LIST_5TONE_RESET_COLOR,
                                      LIST_5TONE_RESET_COLOR[
                                          _mem.dtmf_settings.resettime]))
            dtmf_dec_settings.append(line)
        else:
            line = RadioSetting(
                "dtmf_settings.resettime",
                "Reset time",
                RadioSettingValueList(LIST_5TONE_RESET,
                                      LIST_5TONE_RESET[
                                          _mem.dtmf_settings.resettime]))
            dtmf_dec_settings.append(line)

        line = RadioSetting(
            "dtmf_settings.delayproctime",
            "Delay processing time",
            RadioSettingValueList(LIST_DTMF_DELAY,
                                  LIST_DTMF_DELAY[
                                      _mem.dtmf_settings.delayproctime]))
        dtmf_dec_settings.append(line)

        # 5 Tone Settings
        stds_5tone = RadioSettingGroup("stds_5tone", "Standards")
        codes_5tone = RadioSettingGroup("codes_5tone", "Codes")

        group_5tone = RadioSettingGroup("group_5tone", "5 Tone Settings")
        group_5tone.append(stds_5tone)
        group_5tone.append(codes_5tone)

        top.append(group_5tone)

        def apply_list_value(setting, obj):
            options = setting.value.get_options()
            obj.set_value(options.index(str(setting.value)))

        _5tone_standards = self._memobj._5tone_std_settings
        i = 0
        for standard in _5tone_standards:
            std_5tone = RadioSettingGroup("std_5tone_" + str(i),
                                          LIST_5TONE_STANDARDS[i])
            stds_5tone.append(std_5tone)

            period = standard.period
            if period == 255:
                LOG.debug("Period for " + LIST_5TONE_STANDARDS[i] +
                          " is not yet configured. Setting to 70ms.")
                period = 5

            if period <= len(LIST_5TONE_STANDARD_PERIODS):
                line = RadioSetting(
                    "_5tone_std_settings_" + str(i) + "_period",
                    "Period (ms)", RadioSettingValueList
                    (LIST_5TONE_STANDARD_PERIODS,
                     LIST_5TONE_STANDARD_PERIODS[period]))
                line.set_apply_callback(apply_list_value, standard.period)
                std_5tone.append(line)
            else:
                LOG.debug("Invalid value for 5tone period! Disabling.")

            group_tone = standard.group_tone
            if group_tone == 255:
                LOG.debug("Group-Tone for " + LIST_5TONE_STANDARDS[i] +
                          " is not yet configured. Setting to A.")
                group_tone = 10

            if group_tone <= len(LIST_5TONE_DIGITS):
                line = RadioSetting(
                    "_5tone_std_settings_" + str(i) + "_grouptone",
                    "Group Tone",
                    RadioSettingValueList(LIST_5TONE_DIGITS,
                                          LIST_5TONE_DIGITS[
                                              group_tone]))
                line.set_apply_callback(apply_list_value,
                                        standard.group_tone)
                std_5tone.append(line)
            else:
                LOG.debug("Invalid value for 5tone digit! Disabling.")

            repeat_tone = standard.repeat_tone
            if repeat_tone == 255:
                LOG.debug("Repeat-Tone for " + LIST_5TONE_STANDARDS[i] +
                          " is not yet configured. Setting to E.")
                repeat_tone = 14

            if repeat_tone <= len(LIST_5TONE_DIGITS):
                line = RadioSetting(
                    "_5tone_std_settings_" + str(i) + "_repttone",
                    "Repeat Tone",
                    RadioSettingValueList(LIST_5TONE_DIGITS,
                                          LIST_5TONE_DIGITS[
                                              repeat_tone]))
                line.set_apply_callback(apply_list_value,
                                        standard.repeat_tone)
                std_5tone.append(line)
            else:
                LOG.debug("Invalid value for 5tone digit! Disabling.")
            i = i + 1

        def my_apply_5tonestdlist_value(setting, obj):
            if LIST_5TONE_STANDARDS.index(str(setting.value)) == 15:
                obj.set_value(0xFF)
            else:
                obj.set_value(LIST_5TONE_STANDARDS.
                              index(str(setting.value)))

        def apply_5tone_frame(setting, obj):
            LOG.debug("Setting 5 Tone: " + str(setting.value))
            valstring = str(setting.value)
            if len(valstring) == 0:
                for i in range(0, 5):
                    obj[i] = 255
            else:
                validFrame = True
                for i in range(0, 5):
                    currentChar = valstring[i].upper()
                    if currentChar in LIST_5TONE_DIGITS:
                        obj[i] = LIST_5TONE_DIGITS.index(currentChar)
                    else:
                        validFrame = False
                        LOG.debug("invalid char: " + str(currentChar))
                if not validFrame:
                    LOG.debug("setting whole frame to FF")
                    for i in range(0, 5):
                        obj[i] = 255

        def validate_5tone_frame(value):
            if (len(str(value)) != 5) and (len(str(value)) != 0):
                msg = ("5 Tone must have 5 digits or 0 digits")
                raise InvalidValueError(msg)
            for digit in str(value):
                if digit.upper() not in LIST_5TONE_DIGITS:
                    msg = (str(digit) + " is not a valid digit for 5tones")
                    raise InvalidValueError(msg)
            return value

        def frame2string(frame):
            frameString = ""
            for digit in frame:
                if digit != 255:
                    frameString = frameString + LIST_5TONE_DIGITS[digit]
            return frameString

        _5tone_codes = self._memobj._5tone_codes
        i = 1
        for code in _5tone_codes:
            code_5tone = RadioSettingGroup("code_5tone_" + str(i),
                                           "5 Tone code " + str(i))
            codes_5tone.append(code_5tone)
            if (code.standard == 255):
                currentVal = 15
            else:
                currentVal = code.standard
            line = RadioSetting("_5tone_code_" + str(i) + "_std",
                                " Standard",
                                RadioSettingValueList(LIST_5TONE_STANDARDS,
                                                      LIST_5TONE_STANDARDS[
                                                          currentVal]))
            line.set_apply_callback(my_apply_5tonestdlist_value,
                                    code.standard)
            code_5tone.append(line)

            val = RadioSettingValueString(0, 6,
                                          frame2string(code.frame1), False)
            line = RadioSetting("_5tone_code_" + str(i) + "_frame1",
                                " Frame 1", val)
            val.set_validate_callback(validate_5tone_frame)
            line.set_apply_callback(apply_5tone_frame, code.frame1)
            code_5tone.append(line)

            val = RadioSettingValueString(0, 6,
                                          frame2string(code.frame2), False)
            line = RadioSetting("_5tone_code_" + str(i) + "_frame2",
                                " Frame 2", val)
            val.set_validate_callback(validate_5tone_frame)
            line.set_apply_callback(apply_5tone_frame, code.frame2)
            code_5tone.append(line)

            val = RadioSettingValueString(0, 6,
                                          frame2string(code.frame3), False)
            line = RadioSetting("_5tone_code_" + str(i) + "_frame3",
                                " Frame 3", val)
            val.set_validate_callback(validate_5tone_frame)
            line.set_apply_callback(apply_5tone_frame, code.frame3)
            code_5tone.append(line)
            i = i + 1

        _5_tone_decode1 = RadioSetting(
            "_5tone_settings._5tone_decode_call_frame1",
            "5 Tone decode call Frame 1",
            RadioSettingValueBoolean(
                _mem._5tone_settings._5tone_decode_call_frame1))
        group_5tone.append(_5_tone_decode1)

        _5_tone_decode2 = RadioSetting(
            "_5tone_settings._5tone_decode_call_frame2",
            "5 Tone decode call Frame 2",
            RadioSettingValueBoolean(
                _mem._5tone_settings._5tone_decode_call_frame2))
        group_5tone.append(_5_tone_decode2)

        _5_tone_decode3 = RadioSetting(
            "_5tone_settings._5tone_decode_call_frame3",
            "5 Tone decode call Frame 3",
            RadioSettingValueBoolean(
                _mem._5tone_settings._5tone_decode_call_frame3))
        group_5tone.append(_5_tone_decode3)

        _5_tone_decode_disp1 = RadioSetting(
            "_5tone_settings._5tone_decode_disp_frame1",
            "5 Tone decode disp Frame 1",
            RadioSettingValueBoolean(
                _mem._5tone_settings._5tone_decode_disp_frame1))
        group_5tone.append(_5_tone_decode_disp1)

        _5_tone_decode_disp2 = RadioSetting(
            "_5tone_settings._5tone_decode_disp_frame2",
            "5 Tone decode disp Frame 2",
            RadioSettingValueBoolean(
                _mem._5tone_settings._5tone_decode_disp_frame2))
        group_5tone.append(_5_tone_decode_disp2)

        _5_tone_decode_disp3 = RadioSetting(
            "_5tone_settings._5tone_decode_disp_frame3",
            "5 Tone decode disp Frame 3",
            RadioSettingValueBoolean(
                _mem._5tone_settings._5tone_decode_disp_frame3))
        group_5tone.append(_5_tone_decode_disp3)

        decode_standard = _mem._5tone_settings.decode_standard
        if decode_standard == 255:
            decode_standard = 0
        if decode_standard <= len(LIST_5TONE_STANDARDS_without_none):
            line = RadioSetting("_5tone_settings.decode_standard",
                                "5 Tone-decode Standard",
                                RadioSettingValueList(
                                    LIST_5TONE_STANDARDS_without_none,
                                    LIST_5TONE_STANDARDS_without_none[
                                        decode_standard]))
            group_5tone.append(line)
        else:
            LOG.debug("Invalid decode std...")

        _5tone_delay1 = _mem._5tone_settings._5tone_delay1
        if _5tone_delay1 == 255:
            _5tone_delay1 = 20

        if _5tone_delay1 <= len(LIST_5TONE_DELAY):
            list = RadioSettingValueList(LIST_5TONE_DELAY,
                                         LIST_5TONE_DELAY[
                                             _5tone_delay1])
            line = RadioSetting("_5tone_settings._5tone_delay1",
                                "5 Tone Delay Frame 1", list)
            group_5tone.append(line)
        else:
            LOG.debug("Invalid value for 5tone delay (frame1) ! Disabling.")

        _5tone_delay2 = _mem._5tone_settings._5tone_delay2
        if _5tone_delay2 == 255:
            _5tone_delay2 = 20
            LOG.debug("5 Tone delay unconfigured! Resetting to 200ms.")

        if _5tone_delay2 <= len(LIST_5TONE_DELAY):
            list = RadioSettingValueList(LIST_5TONE_DELAY,
                                         LIST_5TONE_DELAY[
                                             _5tone_delay2])
            line = RadioSetting("_5tone_settings._5tone_delay2",
                                "5 Tone Delay Frame 2", list)
            group_5tone.append(line)
        else:
            LOG.debug("Invalid value for 5tone delay (frame2)! Disabling.")

        _5tone_delay3 = _mem._5tone_settings._5tone_delay3
        if _5tone_delay3 == 255:
            _5tone_delay3 = 20
            LOG.debug("5 Tone delay unconfigured! Resetting to 200ms.")

        if _5tone_delay3 <= len(LIST_5TONE_DELAY):
            list = RadioSettingValueList(LIST_5TONE_DELAY,
                                         LIST_5TONE_DELAY[
                                             _5tone_delay3])
            line = RadioSetting("_5tone_settings._5tone_delay3",
                                "5 Tone Delay Frame 3", list)
            group_5tone.append(line)
        else:
            LOG.debug("Invalid value for 5tone delay (frame3)! Disabling.")

        ext_length = _mem._5tone_settings._5tone_first_digit_ext_length
        if ext_length == 255:
            ext_length = 0
            LOG.debug("1st Tone ext lenght unconfigured! Resetting to 0")

        if ext_length <= len(LIST_5TONE_DELAY):
            list = RadioSettingValueList(
                LIST_5TONE_DELAY,
                LIST_5TONE_DELAY[
                    ext_length])
            line = RadioSetting(
                "_5tone_settings._5tone_first_digit_ext_length",
                "First digit extend length", list)
            group_5tone.append(line)
        else:
            LOG.debug("Invalid value for 5tone ext length! Disabling.")

        decode_reset_time = _mem._5tone_settings.decode_reset_time
        if decode_reset_time == 255:
            decode_reset_time = 59
            LOG.debug("Decode reset time unconfigured. resetting.")
        if decode_reset_time <= len(LIST_5TONE_RESET):
            list = RadioSettingValueList(
                LIST_5TONE_RESET,
                LIST_5TONE_RESET[
                    decode_reset_time])
            line = RadioSetting("_5tone_settings.decode_reset_time",
                                "Decode reset time", list)
            group_5tone.append(line)
        else:
            LOG.debug("Invalid value decode reset time! Disabling.")

        # 2 Tone
        encode_2tone = RadioSettingGroup("encode_2tone", "2 Tone Encode")
        decode_2tone = RadioSettingGroup("decode_2tone", "2 Code Decode")

        top.append(encode_2tone)
        top.append(decode_2tone)

        duration_1st_tone = self._memobj._2tone.duration_1st_tone
        if duration_1st_tone == 255:
            LOG.debug("Duration of first 2 Tone digit is not yet " +
                      "configured. Setting to 600ms")
            duration_1st_tone = 60

        if duration_1st_tone <= len(LIST_5TONE_DELAY):
            line = RadioSetting("_2tone.duration_1st_tone",
                                "Duration 1st Tone",
                                RadioSettingValueList(LIST_5TONE_DELAY,
                                                      LIST_5TONE_DELAY[
                                                          duration_1st_tone]))
            encode_2tone.append(line)

        duration_2nd_tone = self._memobj._2tone.duration_2nd_tone
        if duration_2nd_tone == 255:
            LOG.debug("Duration of second 2 Tone digit is not yet " +
                      "configured. Setting to 600ms")
            duration_2nd_tone = 60

        if duration_2nd_tone <= len(LIST_5TONE_DELAY):
            line = RadioSetting("_2tone.duration_2nd_tone",
                                "Duration 2nd Tone",
                                RadioSettingValueList(LIST_5TONE_DELAY,
                                                      LIST_5TONE_DELAY[
                                                          duration_2nd_tone]))
            encode_2tone.append(line)

        duration_gap = self._memobj._2tone.duration_gap
        if duration_gap == 255:
            LOG.debug("Duration of gap is not yet " +
                      "configured. Setting to 300ms")
            duration_gap = 30

        if duration_gap <= len(LIST_5TONE_DELAY):
            line = RadioSetting("_2tone.duration_gap", "Duration of gap",
                                RadioSettingValueList(LIST_5TONE_DELAY,
                                                      LIST_5TONE_DELAY[
                                                          duration_gap]))
            encode_2tone.append(line)

        def _2tone_validate(value):
            if value == 0:
                return 65535
            if value == 65535:
                return value
            if not (300 <= value and value <= 3000):
                msg = ("2 Tone Frequency: Must be between 300 and 3000 Hz")
                raise InvalidValueError(msg)
            return value

        def apply_2tone_freq(setting, obj):
            val = int(setting.value)
            if (val == 0) or (val == 65535):
                obj.set_value(65535)
            else:
                obj.set_value(val)

        i = 1
        for code in self._memobj._2tone._2tone_encode:
            code_2tone = RadioSettingGroup("code_2tone_" + str(i),
                                           "Encode Code " + str(i))
            encode_2tone.append(code_2tone)

            tmp = code.freq1
            if tmp == 65535:
                tmp = 0
            val1 = RadioSettingValueInteger(0, 65535, tmp)
            freq1 = RadioSetting("2tone_code_" + str(i) + "_freq1",
                                 "Frequency 1", val1)
            val1.set_validate_callback(_2tone_validate)
            freq1.set_apply_callback(apply_2tone_freq, code.freq1)
            code_2tone.append(freq1)

            tmp = code.freq2
            if tmp == 65535:
                tmp = 0
            val2 = RadioSettingValueInteger(0, 65535, tmp)
            freq2 = RadioSetting("2tone_code_" + str(i) + "_freq2",
                                 "Frequency 2", val2)
            val2.set_validate_callback(_2tone_validate)
            freq2.set_apply_callback(apply_2tone_freq, code.freq2)
            code_2tone.append(freq2)

            i = i + 1

        decode_reset_time = _mem._2tone.reset_time
        if decode_reset_time == 255:
            decode_reset_time = 59
            LOG.debug("Decode reset time unconfigured. resetting.")
        if decode_reset_time <= len(LIST_5TONE_RESET):
            list = RadioSettingValueList(
                LIST_5TONE_RESET,
                LIST_5TONE_RESET[
                    decode_reset_time])
            line = RadioSetting("_2tone.reset_time",
                                "Decode reset time", list)
            decode_2tone.append(line)
        else:
            LOG.debug("Invalid value decode reset time! Disabling.")

        def apply_2tone_freq_pair(setting, obj):
            val = int(setting.value)
            derived_val = 65535
            frqname = str(setting._name[-5:])
            derivedname = "derived_from_" + frqname

            if (val == 0):
                val = 65535
                derived_val = 65535
            else:
                derived_val = int(round(2304000.0/val))

            obj[frqname].set_value(val)
            obj[derivedname].set_value(derived_val)

            LOG.debug("Apply " + frqname + ": " + str(val) + " | " +
                      derivedname + ": " + str(derived_val))

        i = 1
        for decode_code in self._memobj._2tone._2tone_decode:
            _2tone_dec_code = RadioSettingGroup("code_2tone_" + str(i),
                                                "Decode Code " + str(i))
            decode_2tone.append(_2tone_dec_code)

            j = 1
            for dec in decode_code.decs:
                val = dec.dec
                if val == 255:
                    LOG.debug("Dec for Code " + str(i) + " Dec " + str(j) +
                              " is not yet configured. Setting to 0.")
                    val = 0

                if val <= len(LIST_2TONE_DEC):
                    line = RadioSetting(
                        "_2tone_dec_settings_" + str(i) + "_dec_" + str(j),
                        "Dec " + str(j), RadioSettingValueList
                        (LIST_2TONE_DEC,
                         LIST_2TONE_DEC[val]))
                    line.set_apply_callback(apply_list_value, dec.dec)
                    _2tone_dec_code.append(line)
                else:
                    LOG.debug("Invalid value for 2tone dec! Disabling.")

                val = dec.response
                if val == 255:
                    LOG.debug("Response for Code " + str(i) + " Dec " +
                              str(j) + " is not yet configured. Setting to 0.")
                    val = 0

                if val <= len(LIST_2TONE_RESPONSE):
                    line = RadioSetting(
                        "_2tone_dec_settings_" + str(i) + "_resp_" + str(j),
                        "Response " + str(j), RadioSettingValueList
                        (LIST_2TONE_RESPONSE,
                         LIST_2TONE_RESPONSE[val]))
                    line.set_apply_callback(apply_list_value, dec.response)
                    _2tone_dec_code.append(line)
                else:
                    LOG.debug("Invalid value for 2tone response! Disabling.")

                val = dec.alert
                if val == 255:
                    LOG.debug("Alert for Code " + str(i) + " Dec " + str(j) +
                              " is not yet configured. Setting to 0.")
                    val = 0

                if val <= len(PTTIDCODE_LIST):
                    line = RadioSetting(
                        "_2tone_dec_settings_" + str(i) + "_alert_" + str(j),
                        "Alert " + str(j), RadioSettingValueList
                        (PTTIDCODE_LIST,
                         PTTIDCODE_LIST[val]))
                    line.set_apply_callback(apply_list_value, dec.alert)
                    _2tone_dec_code.append(line)
                else:
                    LOG.debug("Invalid value for 2tone alert! Disabling.")
                j = j + 1

            freq = self._memobj._2tone.freqs[i-1]
            for char in ['A', 'B', 'C', 'D']:
                setting_name = "freq" + str(char)

                tmp = freq[setting_name]
                if tmp == 65535:
                    tmp = 0
                if tmp != 0:
                    expected = int(round(2304000.0/tmp))
                    from_mem = freq["derived_from_" + setting_name]
                    if expected != from_mem:
                        LOG.error("Expected " + str(expected) +
                                  " but read " + str(from_mem) +
                                  ". Disabling 2Tone Decode Freqs!")
                        break
                val = RadioSettingValueInteger(0, 65535, tmp)
                frq = RadioSetting("2tone_dec_" + str(i) + "_freq" + str(char),
                                   ("Decode Frequency " + str(char)), val)
                val.set_validate_callback(_2tone_validate)
                frq.set_apply_callback(apply_2tone_freq_pair, freq)
                _2tone_dec_code.append(frq)

            i = i + 1

        return top

    def set_settings(self, settings):
        _settings = self._memobj.settings
        for element in settings:
            if not isinstance(element, RadioSetting):
                if element.get_name() == "fm_preset":
                    self._set_fm_preset(element)
                else:
                    self.set_settings(element)
                    continue
            else:
                try:
                    name = element.get_name()
                    if "." in name:
                        bits = name.split(".")
                        obj = self._memobj
                        for bit in bits[:-1]:
                            if "/" in bit:
                                bit, index = bit.split("/", 1)
                                index = int(index)
                                obj = getattr(obj, bit)[index]
                            else:
                                obj = getattr(obj, bit)
                        setting = bits[-1]
                    else:
                        obj = _settings
                        setting = element.get_name()

                    if element.has_apply_callback():
                        LOG.debug("Using apply callback")
                        element.run_apply_callback()
                    elif element.value.get_mutable():
                        LOG.debug("Setting %s = %s" % (setting, element.value))
                        setattr(obj, setting, element.value)
                except Exception as e:
                    LOG.debug(element.get_name())
                    raise

    @classmethod
    def match_model(cls, filedata, filename):
        match_size = False
        match_model = False

        # testing the file data size
        if len(filedata) == MEM_SIZE:
            match_size = True

        # testing the firmware model fingerprint
        match_model = model_match(cls, filedata)

        if match_size and match_model:
            return True
        else:
            return False


MEM_FORMAT = """
#seekto 0x0000;
struct {
  lbcd rxfreq[4];
  lbcd txfreq[4];
  ul16 rxtone;
  ul16 txtone;
  u8 unknown0:4,
     scode:4;
  u8 unknown1:2,
     spmute:1,
     unknown2:3,
     optsig:2;
  u8 unknown3:3,
     scramble:1,
     unknown4:3,
     power:1;
  u8 unknown5:1,
     wide:1,
     unknown6:2,
     bcl:1,
     add:1,
     pttid:2;
} memory[200];

#seekto 0x0E00;
struct {
  u8 tdr;
  u8 unknown1;
  u8 sql;
  u8 unknown2[2];
  u8 tot;
  u8 apo;           // BTech radios use this as the Auto Power Off time
                    // other radios use this as pre-Time Out Alert
  u8 unknown3;
  u8 abr;
  u8 beep;
  u8 unknown4[4];
  u8 dtmfst;
  u8 unknown5[2];
  u8 prisc;
  u8 prich;
  u8 screv;
  u8 unknown6[2];
  u8 pttid;
  u8 pttlt;
  u8 unknown7;
  u8 emctp;
  u8 emcch;
  u8 ringt;
  u8 unknown8;
  u8 camdf;
  u8 cbmdf;
  u8 sync;          // BTech radios use this as the display sync setting
                    // other radios use this as the auto keypad lock setting
  u8 ponmsg;
  u8 wtled;
  u8 rxled;
  u8 txled;
  u8 unknown9[5];
  u8 anil;
  u8 reps;
  u8 repm;
  u8 tdrab;
  u8 ste;
  u8 rpste;
  u8 rptdl;
  u8 mgain;
  u8 dtmfg;
} settings;

#seekto 0x0E80;
struct {
  u8 unknown1;
  u8 vfomr;
  u8 keylock;
  u8 unknown2;
  u8 unknown3:4,
     vfomren:1,
     unknown4:1,
     reseten:1,
     menuen:1;
  u8 unknown5[11];
  u8 dispab;
  u8 mrcha;
  u8 mrchb;
  u8 menu;
} settings2;

#seekto 0x0EC0;
struct {
  char line1[6];
  char line2[6];
} poweron_msg;

struct settings_vfo {
  u8 freq[8];
  u8 offset[6];
  u8 unknown2[2];
  ul16 rxtone;
  ul16 txtone;
  u8 scode;
  u8 spmute;
  u8 optsig;
  u8 scramble;
  u8 wide;
  u8 power;
  u8 shiftd;
  u8 step;
  u8 unknown3[4];
};

#seekto 0x0F00;
struct {
  struct settings_vfo a;
  struct settings_vfo b;
} vfo;

#seekto 0x1000;
struct {
  char name[6];
  u8 unknown1[10];
} names[200];

#seekto 0x2400;
struct {
  u8 period; // one out of LIST_5TONE_STANDARD_PERIODS
  u8 group_tone;
  u8 repeat_tone;
  u8 unused[13];
} _5tone_std_settings[15];

#seekto 0x2500;
struct {
  u8 frame1[5];
  u8 frame2[5];
  u8 frame3[5];
  u8 standard;   // one out of LIST_5TONE_STANDARDS
} _5tone_codes[15];

#seekto 0x25F0;
struct {
  u8 _5tone_delay1; // * 10ms
  u8 _5tone_delay2; // * 10ms
  u8 _5tone_delay3; // * 10ms
  u8 _5tone_first_digit_ext_length;
  u8 unknown1;
  u8 unknown2;
  u8 unknown3;
  u8 unknown4;
  u8 decode_standard;
  u8 unknown5:5,
     _5tone_decode_call_frame3:1,
     _5tone_decode_call_frame2:1,
     _5tone_decode_call_frame1:1;
  u8 unknown6:5,
     _5tone_decode_disp_frame3:1,
     _5tone_decode_disp_frame2:1,
     _5tone_decode_disp_frame1:1;
  u8 decode_reset_time; // * 100 + 100ms
} _5tone_settings;

#seekto 0x2900;
struct {
  u8 code[16]; // 0=x0A, A=0x0D, B=0x0E, C=0x0F, D=0x00, #=0x0C *=0x0B
} dtmf_codes[15];

#seekto 0x29F0;
struct {
  u8 dtmfspeed_on;  //list with 50..2000ms in steps of 10
  u8 dtmfspeed_off; //list with 50..2000ms in steps of 10
  u8 unknown0[14];
  u8 inspection[16];
  u8 monitor[16];
  u8 alarmcode[16];
  u8 stun[16];
  u8 kill[16];
  u8 revive[16];
  u8 unknown1[16];
  u8 unknown2[16];
  u8 unknown3[16];
  u8 unknown4[16];
  u8 unknown5[16];
  u8 unknown6[16];
  u8 unknown7[16];
  u8 masterid[16];
  u8 viceid[16];
  u8 unused01:7,
     mastervice:1;
  u8 unused02:3,
     mrevive:1,
     mkill:1,
     mstun:1,
     mmonitor:1,
     minspection:1;
  u8 unused03:3,
     vrevive:1,
     vkill:1,
     vstun:1,
     vmonitor:1,
     vinspection:1;
  u8 unused04:6,
     txdisable:1,
     rxdisable:1;
  u8 groupcode;
  u8 spacecode;
  u8 delayproctime; // * 100 + 100ms
  u8 resettime;     // * 100 + 100ms
} dtmf_settings;

#seekto 0x2D00;
struct {
  struct {
    ul16 freq1;
    u8 unused01[6];
    ul16 freq2;
    u8 unused02[6];
  } _2tone_encode[15];
  u8 duration_1st_tone; // *10ms
  u8 duration_2nd_tone; // *10ms
  u8 duration_gap;      // *10ms
  u8 unused03[13];
  struct {
    struct {
      u8 dec;      // one out of LIST_2TONE_DEC
      u8 response; // one out of LIST_2TONE_RESPONSE
      u8 alert;    // 1-16
    } decs[4];
    u8 unused04[4];
  } _2tone_decode[15];
  u8 unused05[16];

  struct {
    ul16 freqA;
    ul16 freqB;
    ul16 freqC;
    ul16 freqD;
    // unknown what those values mean, but they are
    // derived from configured frequencies
    ul16 derived_from_freqA; // 2304000/freqA
    ul16 derived_from_freqB; // 2304000/freqB
    ul16 derived_from_freqC; // 2304000/freqC
    ul16 derived_from_freqD; // 2304000/freqD
  }freqs[15];
  u8 reset_time;  // * 100 + 100ms - 100-8000ms
} _2tone;

#seekto 0x3000;
struct {
  u8 freq[8];
  char broadcast_station_name[6];
  u8 unknown[2];
} fm_radio_preset[16];

#seekto 0x3C90;
struct {
  u8 vhf_low[3];
  u8 vhf_high[3];
  u8 uhf_low[3];
  u8 uhf_high[3];
} ranges;

// the UV-2501+220 & KT8900R has different zones for storing ranges

#seekto 0x3CD0;
struct {
  u8 vhf_low[3];
  u8 vhf_high[3];
  u8 unknown1[4];
  u8 unknown2[6];
  u8 vhf2_low[3];
  u8 vhf2_high[3];
  u8 unknown3[4];
  u8 unknown4[6];
  u8 uhf_low[3];
  u8 uhf_high[3];
} ranges220;

#seekto 0x3F70;
struct {
  char fp[6];
} fingerprint;

"""


class BTech(BTechMobileCommon):
    """BTECH's UV-5001 and alike radios"""
    BANDS = 2
    COLOR_LCD = False
    NAME_LENGTH = 6

    def set_options(self):
        """This is to read the options from the image and set it in the
        environment, for now just the limits of the freqs in the VHF/UHF
        ranges"""

        # setting the correct ranges for each radio type
        if self.MODEL in ["UV-2501+220", "KT8900R"]:
            # the model 2501+220 has a segment in 220
            # and a different position in the memmap
            # also the QYT KT8900R
            ranges = self._memobj.ranges220
        else:
            ranges = self._memobj.ranges

        # the normal dual bands
        vhf = _decode_ranges(ranges.vhf_low, ranges.vhf_high)
        uhf = _decode_ranges(ranges.uhf_low, ranges.uhf_high)

        # DEBUG
        LOG.info("Radio ranges: VHF %d to %d" % vhf)
        LOG.info("Radio ranges: UHF %d to %d" % uhf)

        # 220Mhz radios case
        if self.MODEL in ["UV-2501+220", "KT8900R"]:
            vhf2 = _decode_ranges(ranges.vhf2_low, ranges.vhf2_high)
            LOG.info("Radio ranges: VHF(220) %d to %d" % vhf2)
            self._220_range = vhf2

        # set the class with the real data
        self._vhf_range = vhf
        self._uhf_range = uhf

    def process_mmap(self):
        """Process the mem map into the mem object"""

        # Get it
        self._memobj = bitwise.parse(MEM_FORMAT, self._mmap)

        # load specific parameters from the radio image
        self.set_options()


# Declaring Aliases (Clones of the real radios)
class JT2705M(chirp_common.Alias):
    VENDOR = "Jetstream"
    MODEL = "JT2705M"


class JT6188Mini(chirp_common.Alias):
    VENDOR = "Juentai"
    MODEL = "JT-6188 Mini"


class JT6188Plus(chirp_common.Alias):
    VENDOR = "Juentai"
    MODEL = "JT-6188 Plus"


class SSGT890(chirp_common.Alias):
    VENDOR = "Sainsonic"
    MODEL = "GT-890"


class ZastoneMP300(chirp_common.Alias):
    VENDOR = "Zastone"
    MODEL = "MP-300"


# real radios
@directory.register
class UV2501(BTech):
    """Baofeng Tech UV2501"""
    MODEL = "UV-2501"
    _fileid = [UV2501G3_fp,
               UV2501G2_fp,
               UV2501pp2_fp,
               UV2501pp_fp]


@directory.register
class UV2501_220(BTech):
    """Baofeng Tech UV2501+220"""
    MODEL = "UV-2501+220"
    BANDS = 3
    _magic = MSTRING_220
    _id2 = [UV2501_220pp_id, ]
    _fileid = [UV2501_220G3_fp,
               UV2501_220G2_fp,
               UV2501_220_fp,
               UV2501_220pp_fp]


@directory.register
class UV5001(BTech):
    """Baofeng Tech UV5001"""
    MODEL = "UV-5001"
    _fileid = [UV5001G3_fp,
               UV5001G22_fp,
               UV5001G2_fp,
               UV5001alpha_fp,
               UV5001pp_fp]
    _power_levels = [chirp_common.PowerLevel("High", watts=50),
                     chirp_common.PowerLevel("Low", watts=10)]


@directory.register
class MINI8900(BTech):
    """WACCOM MINI-8900"""
    VENDOR = "WACCOM"
    MODEL = "MINI-8900"
    _magic = MSTRING_MINI8900
    _fileid = [MINI8900_fp, ]
    # Clones
    ALIASES = [JT6188Plus, ]


@directory.register
class KTUV980(BTech):
    """QYT KT-UV980"""
    VENDOR = "QYT"
    MODEL = "KT-UV980"
    _vhf_range = (136000000, 175000000)
    _uhf_range = (400000000, 481000000)
    _magic = MSTRING_MINI8900
    _fileid = [KTUV980_fp, ]
    # Clones
    ALIASES = [JT2705M, ]

# Please note that there is a version of this radios that is a clone of the
# Waccom Mini8900, maybe an early version?


@directory.register
class KT9800(BTech):
    """QYT KT8900"""
    VENDOR = "QYT"
    MODEL = "KT8900"
    _vhf_range = (136000000, 175000000)
    _uhf_range = (400000000, 481000000)
    _magic = MSTRING_KT8900
    _fileid = [KT8900_fp,
               KT8900_fp1,
               KT8900_fp2,
               KT8900_fp3,
               KT8900_fp4,
               KT8900_fp5]
    _id2 = [KT8900_id, ]
    # Clones
    ALIASES = [JT6188Mini, SSGT890, ZastoneMP300]


@directory.register
class KT9800R(BTech):
    """QYT KT8900R"""
    VENDOR = "QYT"
    MODEL = "KT8900R"
    BANDS = 3
    _vhf_range = (136000000, 175000000)
    _220_range = (240000000, 271000000)
    _uhf_range = (400000000, 481000000)
    _magic = MSTRING_KT8900R
    _fileid = [KT8900R_fp,
               KT8900R_fp1,
               KT8900R_fp2,
               KT8900R_fp3,
               KT8900R_fp4]
    _id2 = [KT8900R_id, KT8900R_id2]


@directory.register
class LT588UV(BTech):
    """LUITON LT-588UV"""
    VENDOR = "LUITON"
    MODEL = "LT-588UV"
    _vhf_range = (136000000, 175000000)
    _uhf_range = (400000000, 481000000)
    _magic = MSTRING_KT8900
    _fileid = [LT588UV_fp,
               LT588UV_fp1]
    _power_levels = [chirp_common.PowerLevel("High", watts=60),
                     chirp_common.PowerLevel("Low", watts=10)]


COLOR_MEM_FORMAT = """
#seekto 0x0000;
struct {
  lbcd rxfreq[4];
  lbcd txfreq[4];
  ul16 rxtone;
  ul16 txtone;
  u8 unknown0:4,
     scode:4;
  u8 unknown1:2,
     spmute:1,
     unknown2:3,
     optsig:2;
  u8 unknown3:3,
     scramble:1,
     unknown4:3,
     power:1;
  u8 unknown5:1,
     wide:1,
     unknown6:2,
     bcl:1,
     add:1,
     pttid:2;
} memory[200];

#seekto 0x0E00;
struct {
  u8 tmr;
  u8 unknown1;
  u8 sql;
  u8 unknown2[2];
  u8 tot;
  u8 apo;
  u8 unknown3;
  u8 abr;
  u8 beep;
  u8 unknown4[4];
  u8 dtmfst;
  u8 unknown5[2];
  u8 screv;
  u8 unknown6[2];
  u8 pttid;
  u8 pttlt;
  u8 unknown7;
  u8 emctp;
  u8 emcch;
  u8 sigbp;
  u8 unknown8;
  u8 camdf;
  u8 cbmdf;
  u8 ccmdf;
  u8 cdmdf;
  u8 langua;
  u8 sync;          // BTech radios use this as the display sync
                    // setting, other radios use this as the auto
                    // keypad lock setting
  u8 mainfc;
  u8 mainbc;
  u8 menufc;
  u8 menubc;
  u8 stafc;
  u8 stabc;
  u8 sigfc;
  u8 sigbc;
  u8 rxfc;
  u8 txfc;
  u8 txdisp;
  u8 unknown9[5];
  u8 anil;
  u8 reps;
  u8 repm;
  u8 tmrmr;
  u8 ste;
  u8 rpste;
  u8 rptdl;
  u8 dtmfg;
  u8 mgain;
  u8 skiptx;
  u8 scmode;
} settings;

#seekto 0x0E80;
struct {
  u8 unknown1;
  u8 vfomr;
  u8 keylock;
  u8 unknown2;
  u8 unknown3:4,
     vfomren:1,
     unknown4:1,
     reseten:1,
     menuen:1;
  u8 unknown5[11];
  u8 dispab;
  u8 unknown6[2];
  u8 menu;
  u8 unknown7[7];
  u8 vfomra;
  u8 vfomrb;
  u8 vfomrc;
  u8 vfomrd;
  u8 mrcha;
  u8 mrchb;
  u8 mrchc;
  u8 mrchd;
} settings2;

struct settings_vfo {
  u8 freq[8];
  u8 offset[6];
  u8 unknown2[2];
  ul16 rxtone;
  ul16 txtone;
  u8 scode;
  u8 spmute;
  u8 optsig;
  u8 scramble;
  u8 wide;
  u8 power;
  u8 shiftd;
  u8 step;
  u8 unknown3[4];
};

#seekto 0x0F00;
struct {
  struct settings_vfo a;
  struct settings_vfo b;
  struct settings_vfo c;
  struct settings_vfo d;
} vfo;

#seekto 0x0F80;
struct {
  char line1[8];
  char line2[8];
  char line3[8];
  char line4[8];
  char line5[8];
  char line6[8];
  char line7[8];
  char line8[8];
} poweron_msg;

#seekto 0x1000;
struct {
  char name[8];
  u8 unknown1[8];
} names[200];

#seekto 0x2400;
struct {
  u8 period; // one out of LIST_5TONE_STANDARD_PERIODS
  u8 group_tone;
  u8 repeat_tone;
  u8 unused[13];
} _5tone_std_settings[15];

#seekto 0x2500;
struct {
  u8 frame1[5];
  u8 frame2[5];
  u8 frame3[5];
  u8 standard;   // one out of LIST_5TONE_STANDARDS
} _5tone_codes[15];

#seekto 0x25F0;
struct {
  u8 _5tone_delay1; // * 10ms
  u8 _5tone_delay2; // * 10ms
  u8 _5tone_delay3; // * 10ms
  u8 _5tone_first_digit_ext_length;
  u8 unknown1;
  u8 unknown2;
  u8 unknown3;
  u8 unknown4;
  u8 decode_standard;
  u8 unknown5:5,
     _5tone_decode_call_frame3:1,
     _5tone_decode_call_frame2:1,
     _5tone_decode_call_frame1:1;
  u8 unknown6:5,
     _5tone_decode_disp_frame3:1,
     _5tone_decode_disp_frame2:1,
     _5tone_decode_disp_frame1:1;
  u8 decode_reset_time; // * 100 + 100ms
} _5tone_settings;

#seekto 0x2900;
struct {
  u8 code[16]; // 0=x0A, A=0x0D, B=0x0E, C=0x0F, D=0x00, #=0x0C *=0x0B
} dtmf_codes[15];

#seekto 0x29F0;
struct {
  u8 dtmfspeed_on;  //list with 50..2000ms in steps of 10
  u8 dtmfspeed_off; //list with 50..2000ms in steps of 10
  u8 unknown0[14];
  u8 inspection[16];
  u8 monitor[16];
  u8 alarmcode[16];
  u8 stun[16];
  u8 kill[16];
  u8 revive[16];
  u8 unknown1[16];
  u8 unknown2[16];
  u8 unknown3[16];
  u8 unknown4[16];
  u8 unknown5[16];
  u8 unknown6[16];
  u8 unknown7[16];
  u8 masterid[16];
  u8 viceid[16];
  u8 unused01:7,
     mastervice:1;
  u8 unused02:3,
     mrevive:1,
     mkill:1,
     mstun:1,
     mmonitor:1,
     minspection:1;
  u8 unused03:3,
     vrevive:1,
     vkill:1,
     vstun:1,
     vmonitor:1,
     vinspection:1;
  u8 unused04:6,
     txdisable:1,
     rxdisable:1;
  u8 groupcode;
  u8 spacecode;
  u8 delayproctime; // * 100 + 100ms
  u8 resettime;     // * 100 + 100ms
} dtmf_settings;

#seekto 0x2D00;
struct {
  struct {
    ul16 freq1;
    u8 unused01[6];
    ul16 freq2;
    u8 unused02[6];
  } _2tone_encode[15];
  u8 duration_1st_tone; // *10ms
  u8 duration_2nd_tone; // *10ms
  u8 duration_gap;      // *10ms
  u8 unused03[13];
  struct {
    struct {
      u8 dec;      // one out of LIST_2TONE_DEC
      u8 response; // one out of LIST_2TONE_RESPONSE
      u8 alert;    // 1-16
    } decs[4];
    u8 unused04[4];
  } _2tone_decode[15];
  u8 unused05[16];

  struct {
    ul16 freqA;
    ul16 freqB;
    ul16 freqC;
    ul16 freqD;
    // unknown what those values mean, but they are
    // derived from configured frequencies
    ul16 derived_from_freqA; // 2304000/freqA
    ul16 derived_from_freqB; // 2304000/freqB
    ul16 derived_from_freqC; // 2304000/freqC
    ul16 derived_from_freqD; // 2304000/freqD
  }freqs[15];
  u8 reset_time;  // * 100 + 100ms - 100-8000ms
} _2tone;

#seekto 0x3D80;
struct {
  u8 vhf_low[3];
  u8 vhf_high[3];
  u8 unknown1[4];
  u8 unknown2[6];
  u8 vhf2_low[3];
  u8 vhf2_high[3];
  u8 unknown3[4];
  u8 unknown4[6];
  u8 uhf_low[3];
  u8 uhf_high[3];
  u8 unknown5[4];
  u8 unknown6[6];
  u8 uhf2_low[3];
  u8 uhf2_high[3];
} ranges;

#seekto 0x3F70;
struct {
  char fp[6];
} fingerprint;

"""


class BTechColor(BTechMobileCommon):
    """BTECH's Color LCD Mobile and alike radios"""
    COLOR_LCD = True
    NAME_LENGTH = 8
    LIST_TMR = LIST_TMR16

    def process_mmap(self):
        """Process the mem map into the mem object"""

        # Get it
        self._memobj = bitwise.parse(COLOR_MEM_FORMAT, self._mmap)

        # load specific parameters from the radio image
        self.set_options()

    def set_options(self):
        """This is to read the options from the image and set it in the
        environment, for now just the limits of the freqs in the VHF/UHF
        ranges"""

        # setting the correct ranges for each radio type
        ranges = self._memobj.ranges

        # the normal dual bands
        vhf = _decode_ranges(ranges.vhf_low, ranges.vhf_high)
        uhf = _decode_ranges(ranges.uhf_low, ranges.uhf_high)

        # DEBUG
        LOG.info("Radio ranges: VHF %d to %d" % vhf)
        LOG.info("Radio ranges: UHF %d to %d" % uhf)

        # the additional bands
        if self.MODEL in ["UV-25X4", "KT7900D"]:
            # 200Mhz band
            vhf2 = _decode_ranges(ranges.vhf2_low, ranges.vhf2_high)
            LOG.info("Radio ranges: VHF(220) %d to %d" % vhf2)
            self._220_range = vhf2

            # 350Mhz band
            uhf2 = _decode_ranges(ranges.uhf2_low, ranges.uhf2_high)
            LOG.info("Radio ranges: UHF(350) %d to %d" % uhf2)
            self._350_range = uhf2

        # set the class with the real data
        self._vhf_range = vhf
        self._uhf_range = uhf


# Declaring Aliases (Clones of the real radios)
class SKT8900D(chirp_common.Alias):
    VENDOR = "Surecom"
    MODEL = "S-KT8900D"


class QB25(chirp_common.Alias):
    VENDOR = "Radioddity"
    MODEL = "QB25"


# real radios
@directory.register
class UV25X2(BTechColor):
    """Baofeng Tech UV25X2"""
    MODEL = "UV-25X2"
    BANDS = 2
    _vhf_range = (130000000, 180000000)
    _uhf_range = (400000000, 521000000)
    _magic = MSTRING_UV25X2
    _fileid = [UV25X2_fp, ]


@directory.register
class UV25X4(BTechColor):
    """Baofeng Tech UV25X4"""
    MODEL = "UV-25X4"
    BANDS = 4
    _vhf_range = (130000000, 180000000)
    _220_range = (200000000, 271000000)
    _uhf_range = (400000000, 521000000)
    _350_range = (350000000, 391000000)
    _magic = MSTRING_UV25X4
    _fileid = [UV25X4_fp, ]


@directory.register
class UV50X2(BTechColor):
    """Baofeng Tech UV50X2"""
    MODEL = "UV-50X2"
    BANDS = 2
    _vhf_range = (130000000, 180000000)
    _uhf_range = (400000000, 521000000)
    _magic = MSTRING_UV25X2
    _fileid = [UV50X2_fp, ]
    _power_levels = [chirp_common.PowerLevel("High", watts=50),
                     chirp_common.PowerLevel("Low", watts=10)]


@directory.register
class KT7900D(BTechColor):
    """QYT KT7900D"""
    VENDOR = "QYT"
    MODEL = "KT7900D"
    BANDS = 4
    LIST_TMR = LIST_TMR15
    _vhf_range = (136000000, 175000000)
    _220_range = (200000000, 271000000)
    _uhf_range = (400000000, 481000000)
    _350_range = (350000000, 371000000)
    _magic = MSTRING_KT8900D
    _fileid = [KT7900D_fp, KT7900D_fp1, KT7900D_fp2, QB25_fp, ]
    # Clones
    ALIASES = [SKT8900D, QB25, ]


@directory.register
class KT8900D(BTechColor):
    """QYT KT8900D"""
    VENDOR = "QYT"
    MODEL = "KT8900D"
    BANDS = 2
    LIST_TMR = LIST_TMR15
    _vhf_range = (136000000, 175000000)
    _uhf_range = (400000000, 481000000)
    _magic = MSTRING_KT8900D
    _fileid = [KT8900D_fp, KT8900D_fp1]


GMRS_MEM_FORMAT = """
#seekto 0x0000;
struct {
  lbcd rxfreq[4];
  lbcd txfreq[4];
  ul16 rxtone;
  ul16 txtone;
  u8 unknown0:4,
     scode:4;
  u8 unknown1:2,
     spmute:1,
     unknown2:3,
     optsig:2;
  u8 unknown3:3,
     scramble:1,
     unknown4:2,
     power:2;
  u8 unknown5:1,
     wide:1,
     unknown6:2,
     bcl:1,
     add:1,
     pttid:2;
} memory[256];

#seekto 0x1000;
struct {
  char name[7];
  u8 unknown1[9];
} names[256];

#seekto 0x2400;
struct {
  u8 period; // one out of LIST_5TONE_STANDARD_PERIODS
  u8 group_tone;
  u8 repeat_tone;
  u8 unused[13];
} _5tone_std_settings[15];

#seekto 0x2500;
struct {
  u8 frame1[5];
  u8 frame2[5];
  u8 frame3[5];
  u8 standard;   // one out of LIST_5TONE_STANDARDS
} _5tone_codes[15];

#seekto 0x25F0;
struct {
  u8 _5tone_delay1; // * 10ms
  u8 _5tone_delay2; // * 10ms
  u8 _5tone_delay3; // * 10ms
  u8 _5tone_first_digit_ext_length;
  u8 unknown1;
  u8 unknown2;
  u8 unknown3;
  u8 unknown4;
  u8 decode_standard;
  u8 unknown5:5,
     _5tone_decode_call_frame3:1,
     _5tone_decode_call_frame2:1,
     _5tone_decode_call_frame1:1;
  u8 unknown6:5,
     _5tone_decode_disp_frame3:1,
     _5tone_decode_disp_frame2:1,
     _5tone_decode_disp_frame1:1;
  u8 decode_reset_time; // * 100 + 100ms
} _5tone_settings;

#seekto 0x2900;
struct {
  u8 code[16]; // 0=x0A, A=0x0D, B=0x0E, C=0x0F, D=0x00, #=0x0C *=0x0B
} dtmf_codes[15];

#seekto 0x29F0;
struct {
  u8 dtmfspeed_on;  //list with 50..2000ms in steps of 10
  u8 dtmfspeed_off; //list with 50..2000ms in steps of 10
  u8 unknown0[14];
  u8 inspection[16];
  u8 monitor[16];
  u8 alarmcode[16];
  u8 stun[16];
  u8 kill[16];
  u8 revive[16];
  u8 unknown1[16];
  u8 unknown2[16];
  u8 unknown3[16];
  u8 unknown4[16];
  u8 unknown5[16];
  u8 unknown6[16];
  u8 unknown7[16];
  u8 masterid[16];
  u8 viceid[16];
  u8 unused01:7,
     mastervice:1;
  u8 unused02:3,
     mrevive:1,
     mkill:1,
     mstun:1,
     mmonitor:1,
     minspection:1;
  u8 unused03:3,
     vrevive:1,
     vkill:1,
     vstun:1,
     vmonitor:1,
     vinspection:1;
  u8 unused04:6,
     txdisable:1,
     rxdisable:1;
  u8 groupcode;
  u8 spacecode;
  u8 delayproctime; // * 100 + 100ms
  u8 resettime;     // * 100 + 100ms
} dtmf_settings;

#seekto 0x2D00;
struct {
  struct {
    ul16 freq1;
    u8 unused01[6];
    ul16 freq2;
    u8 unused02[6];
  } _2tone_encode[15];
  u8 duration_1st_tone; // *10ms
  u8 duration_2nd_tone; // *10ms
  u8 duration_gap;      // *10ms
  u8 unused03[13];
  struct {
    struct {
      u8 dec;      // one out of LIST_2TONE_DEC
      u8 response; // one out of LIST_2TONE_RESPONSE
      u8 alert;    // 1-16
    } decs[4];
    u8 unused04[4];
  } _2tone_decode[15];
  u8 unused05[16];

  struct {
    ul16 freqA;
    ul16 freqB;
    ul16 freqC;
    ul16 freqD;
    // unknown what those values mean, but they are
    // derived from configured frequencies
    ul16 derived_from_freqA; // 2304000/freqA
    ul16 derived_from_freqB; // 2304000/freqB
    ul16 derived_from_freqC; // 2304000/freqC
    ul16 derived_from_freqD; // 2304000/freqD
  }freqs[15];
  u8 reset_time;  // * 100 + 100ms - 100-8000ms
} _2tone;

#seekto 0x3000;
struct {
  u8 freq[8];
  char broadcast_station_name[6];
  u8 unknown[2];
} fm_radio_preset[16];

#seekto 0x3200;
struct {
  u8 tmr;
  u8 unknown1;
  u8 sql;
  u8 unknown2;
  u8 autolk;
  u8 tot;
  u8 apo;
  u8 unknown3;
  u8 abr;
  u8 beep;
  u8 unknown4[4];
  u8 dtmfst;
  u8 unknown5[2];
  u8 screv;
  u8 unknown6[2];
  u8 pttid;
  u8 pttlt;
  u8 unknown7;
  u8 emctp;
  u8 emcch;
  u8 sigbp;
  u8 unknown8;
  u8 camdf;
  u8 cbmdf;
  u8 ccmdf;
  u8 cdmdf;
  u8 langua;
  u8 sync;


  u8 stfc;
  u8 mffc;
  u8 sfafc;
  u8 sfbfc;
  u8 sfcfc;
  u8 sfdfc;
  u8 subfc;
  u8 fmfc;
  u8 sigfc;
  u8 modfc;
  u8 menufc;
  u8 txfc;
  u8 txdisp;
  u8 unknown9[5];
  u8 anil;
  u8 reps;
  u8 repm;
  u8 tmrmr;
  u8 ste;
  u8 rpste;
  u8 rptdl;
  u8 dtmfg;
  u8 mgain;
  u8 skiptx;
  u8 scmode;
} settings;

#seekto 0x3280;
struct {
  u8 unknown1;
  u8 vfomr;
  u8 keylock;
  u8 unknown2;
  u8 unknown3:4,
     vfomren:1,
     unknown4:1,
     reseten:1,
     menuen:1;
  u8 unknown5[11];
  u8 dispab;
  u8 unknown6[2];
  u8 smenu;
  u8 unknown7[7];
  u8 vfomra;
  u8 vfomrb;
  u8 vfomrc;
  u8 vfomrd;
  u8 mrcha;
  u8 mrchb;
  u8 mrchc;
  u8 mrchd;
} settings2;

struct settings_vfo {
  u8 freq[8];
  u8 offset[6];
  u8 unknown2[2];
  ul16 rxtone;
  ul16 txtone;
  u8 scode;
  u8 spmute;
  u8 optsig;
  u8 scramble;
  u8 wide;
  u8 power;
  u8 shiftd;
  u8 step;
  u8 unknown3[4];
};

#seekto 0x3300;
struct {
  struct settings_vfo a;
  struct settings_vfo b;
  struct settings_vfo c;
  struct settings_vfo d;
} vfo;

#seekto 0x3D80;
struct {
  u8 vhf_low[3];
  u8 vhf_high[3];
  u8 unknown1[4];
  u8 unknown2[6];
  u8 vhf2_low[3];
  u8 vhf2_high[3];
  u8 unknown3[4];
  u8 unknown4[6];
  u8 uhf_low[3];
  u8 uhf_high[3];
  u8 unknown5[4];
  u8 unknown6[6];
  u8 uhf2_low[3];
  u8 uhf2_high[3];
} ranges;

#seekto 0x33B0;
struct {
  char line[16];
} static_msg;

#seekto 0x3F70;
struct {
  char fp[6];
} fingerprint;

"""


class BTechGMRS(BTechMobileCommon):
    """BTECH's GMRS Mobile"""
    COLOR_LCD = True
    COLOR_LCD2 = True
    NAME_LENGTH = 7
    UPLOAD_MEM_SIZE = 0X3400

    def process_mmap(self):
        """Process the mem map into the mem object"""

        # Get it
        self._memobj = bitwise.parse(GMRS_MEM_FORMAT, self._mmap)

        # load specific parameters from the radio image
        self.set_options()

    def set_options(self):
        """This is to read the options from the image and set it in the
        environment, for now just the limits of the freqs in the VHF/UHF
        ranges"""

        # setting the correct ranges for each radio type
        ranges = self._memobj.ranges

        # the normal dual bands
        vhf = _decode_ranges(ranges.vhf_low, ranges.vhf_high)
        uhf = _decode_ranges(ranges.uhf_low, ranges.uhf_high)

        # DEBUG
        LOG.info("Radio ranges: VHF %d to %d" % vhf)
        LOG.info("Radio ranges: UHF %d to %d" % uhf)

        # set the class with the real data
        self._vhf_range = vhf
        self._uhf_range = uhf


# real radios
@directory.register
class GMRS50X1(BTechGMRS):
    """Baofeng Tech GMRS50X1"""
    MODEL = "GMRS-50X1"
    BANDS = 2
    LIST_TMR = LIST_TMR16
    _power_levels = [chirp_common.PowerLevel("High", watts=50),
                     chirp_common.PowerLevel("Mid", watts=10),
                     chirp_common.PowerLevel("Low", watts=5)]
    _vhf_range = (136000000, 175000000)
    _uhf_range = (400000000, 521000000)
    _upper = 255
    _magic = MSTRING_GMRS50X1
    _fileid = [GMRS50X1_fp1, GMRS50X1_fp, ]<|MERGE_RESOLUTION|>--- conflicted
+++ resolved
@@ -228,14 +228,9 @@
 KT8900R_id2 = b"\x05\x58\x3d\xf0\x10"
 
 # KT7900D (quad band)
-<<<<<<< HEAD
 KT7900D_fp = b"VC4004"
 KT7900D_fp1 = b"VC4284"
-=======
-KT7900D_fp = "VC4004"
-KT7900D_fp1 = "VC4284"
-KT7900D_fp2 = "VC4264"
->>>>>>> 45bc87a6
+KT7900D_fp2 = b"VC4264"
 
 # QB25 (quad band) - a clone of KT7900D
 QB25_fp = b"QB-25"
