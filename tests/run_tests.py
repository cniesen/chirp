--- conflicted
+++ resolved
@@ -268,13 +268,9 @@
         return "CopyAll"
 
     def prepare(self):
-<<<<<<< HEAD
-        self._src = generic_csv.CSVRadio("images/Generic_CSV.csv")
-=======
         testbase = os.path.dirname(os.path.abspath(__file__))
-        source = os.path.join(testbase, 'images', 'csv.csv')
+        source = os.path.join(testbase, 'images', 'Generic_CSV.csv')
         self._src = generic_csv.CSVRadio(source)
->>>>>>> 41d6a93b
 
     def run(self):
         src_rf = self._src.get_features()
